<TestCases>
<<<<<<< HEAD
	<test>
		<testName>STRESSTEST-VERIFY-RESTART</testName>
		<testScript>STRESSTEST-VERIFY-RESTART.ps1</testScript>
		<files>.\TestScripts\Linux\utils.sh</files>
		<files></files>
		<setupType>OneVM</setupType>
		<TestParameters>
			<param>rebootNumber=STRESS_REBOOT_NUMBER</param>
		</TestParameters>
		<Platform>Azure</Platform>
		<Category>Stress</Category>
		<Area>STRESS</Area>
		<Tags>stress,boot</Tags>
		<Priority>3</Priority>
	</test>
	<test>
		<testName>STRESSTEST-VERIFY-RESTART-MAX-SRIOV-NICS</testName>
		<testScript>STRESSTEST-VERIFY-RESTART.ps1</testScript>
		<files>.\TestScripts\Linux\utils.sh</files>
		<setupType>OneVM8NIC</setupType>
		<AdditionalHWConfig>
			<Networking>SRIOV</Networking>
		</AdditionalHWConfig>
		<TestParameters>
			<param>rebootNumber=SRIOV_STRESS_REBOOT_NUMBER</param>
			<param>type=SRIOV</param>
		</TestParameters>
		<Platform>Azure</Platform>
		<Category>Stress</Category>
		<Area>STRESS</Area>
		<Tags>stress,boot,network,sriov</Tags>
		<Priority>3</Priority>
	</test>
	<test>
		<testName>STRESSTEST-VERIFY-RESTART-MAX-NVME-DISK</testName>
		<testScript>STRESSTEST-VERIFY-RESTART.ps1</testScript>
		<files>.\TestScripts\Linux\utils.sh</files>
		<setupType>OneVM</setupType>
		<OverrideVMSize>Standard_L80s_v2</OverrideVMSize>
		<TestParameters>
			<param>rebootNumber=NVME_STRESS_REBOOT_NUMBER</param>
			<param>type=NVME</param>
		</TestParameters>
		<Platform>Azure</Platform>
		<Category>Stress</Category>
		<Area>STRESS</Area>
		<Tags>stress,boot,storage,nvme</Tags>
		<Priority>3</Priority>
	</test>
	<test>
		<testName>STRESSTEST-VERIFY-RESTART-MAX-GPU-GRID</testName>
		<testScript>STRESSTEST-VERIFY-RESTART.ps1</testScript>
		<files>.\TestScripts\Linux\utils.sh</files>
		<setupType>OneVM</setupType>
		<OverrideVMSize>Standard_NC24</OverrideVMSize>
		<TestParameters>
			<param>rebootNumber=GPU_STRESS_REBOOT_NUMBER</param>
			<param>type=GPU</param>
		</TestParameters>
		<Platform>Azure</Platform>
		<Category>Stress</Category>
		<Area>STRESS</Area>
		<Tags>stress,boot,gpu</Tags>
		<Priority>3</Priority>
	</test>
	<test>
		<testName>STRESSTEST-VERIFY-RESTART-MAX-GPU-CUDA</testName>
		<testScript>STRESSTEST-VERIFY-RESTART.ps1</testScript>
		<files>.\TestScripts\Linux\utils.sh</files>
		<setupType>OneVM</setupType>
		<OverrideVMSize>Standard_NV24</OverrideVMSize>
		<TestParameters>
			<param>rebootNumber=GPU_STRESS_REBOOT_NUMBER</param>
			<param>type=GPU</param>
		</TestParameters>
		<Platform>Azure</Platform>
		<Category>Stress</Category>
		<Area>STRESS</Area>
		<Tags>stress,boot,gpu</Tags>
		<Priority>3</Priority>
	</test>
	<test>
		<testName>STRESSTEST-RELOAD-LIS-MODULES</testName>
		<testScript>RELOAD-MODULES.ps1</testScript>
		<files>.\TestScripts\Linux\RELOAD-MODULES.sh,.\TestScripts\Linux\utils.sh</files>
		<setupType>OneVM</setupType>
		<TestParameters>
			<param>LoopCount=1000</param>
		</TestParameters>
		<Platform>Azure,HyperV</Platform>
		<Category>Stress</Category>
		<Area>STRESS</Area>
		<Tags>stress</Tags>
		<Priority>3</Priority>
	</test>
	<test>
		<testName>STRESSTEST-SYSBENCH</testName>
		<testScript>Sysbench.sh</testScript>
		<files>.\TestScripts\Linux\Sysbench.sh,.\TestScripts\Linux\utils.sh</files>
		<setupType>OneVM</setupType>
		<TestParameters>
			<param>TEST_FILE=(seqwr seqrewr seqrd rndrd rndwr rndrw)</param>
		</TestParameters>
		<Platform>HyperV</Platform>
		<Category>Stress</Category>
		<Area>STRESS</Area>
		<Tags>stress</Tags>
		<Priority>3</Priority>
	</test>
	<test>
		<testName>STRESSTEST-CHANGE-MTU-RELOAD-NETVSC</testName>
		<testScript>STRESS-MTU-Netvsc-Reload.ps1</testScript>
		<setupType>OneVM</setupType>
		<Platform>HyperV</Platform>
		<Category>Stress</Category>
		<Area>STRESS</Area>
		<Tags>stress</Tags>
		<Priority>3</Priority>
	</test>
	<test>
		<testName>STRESSTEST-BOOT-VM-LARGE-MEMORY</testName>
		<setupScript>.\TestScripts\Windows\Set-VM-Memory.ps1</setupScript>
		<testScript>STRESS-BootLargeMemory.ps1</testScript>
		<setupType>OneVM</setupType>
		<TestParameters>
			<param>staticMem=true</param>
			<param>memWeight=100</param>
			<param>VMMemory=69632MB</param>
		</TestParameters>
		<Platform>HyperV</Platform>
		<Category>Stress</Category>
		<Area>STRESS</Area>
		<Tags>stress</Tags>
		<Priority>3</Priority>
	</test>
	<test>
		<testName>STRESSTEST-CHECK-EVENTID-18602</testName>
		<testScript>STRESS-EventID-18602-Regression.ps1</testScript>
		<setupType>OneVM</setupType>
		<TestParameters>
			<param>count=100</param>
		</TestParameters>
		<Platform>HyperV</Platform>
		<Category>Stress</Category>
		<Area>STRESS</Area>
		<Tags>stress</Tags>
		<Priority>3</Priority>
	</test>
	<test>
		<testName>STRESSTEST-WEB-PARALLEL-ACCESS</testName>
		<setupScript>.\Testscripts\Windows\SETUP-SR-IOV-Configure.ps1</setupScript>
		<testScript>STRESS-Web.ps1</testScript>
		<files>.\Testscripts\Linux\utils.sh,.\Testscripts\Linux\SR-IOV-Utils.sh,.\Testscripts\Linux\stress_web.sh</files>
		<setupType>TwoVM2NIC2Host</setupType>
		<AdditionalHWConfig>
			<Networking>SRIOV</Networking>
		</AdditionalHWConfig>
		<TestParameters>
			<param>NIC_COUNT=1</param>
			<param>VF_IP1=10.0.0.20</param>
			<param>VF_IP2=10.0.0.40</param>
			<param>NETMASK=255.255.255.0</param>
			<param>parallelConnections='200 500 1000 1020'</param>
			<param>testFileSizeInKb='5 30 100 200 512 1024'</param>
			<param>runtime=120</param>
			<param>HTTP_LOAD=https://partnerpipelineshare.blob.core.windows.net/binarytools/http_load-12mar2006.tar.gz</param>
			<param>Switch_Name=HYPERV_PERF_NIC_NAME</param>
			<param>SECRET_PARAMS=(VM2Name,CheckpointName)</param>
		</TestParameters>
		<Platform>Azure,HyperV</Platform>
		<Category>Stress</Category>
		<Area>STRESS</Area>
		<Tags>stress,network,sriov</Tags>
		<Priority>3</Priority>
	</test>
	<test>
		<testName>STRESSTEST-NVME-4K-IO</testName>
		<testScript>PERF-STORAGE-MULTIDISK-RAID0-FIO.ps1</testScript>
		<setupType>OneVM</setupType>
		<OverrideVMSize>Standard_L64s_v2</OverrideVMSize>
		<setupScript>.\Testscripts\Windows\SETUP-Check-PowerPlan.ps1,.\TestScripts\Windows\SETUP-Config-VM.ps1,.\Testscripts\Windows\SETUP-Add-NVME-Disk.ps1</setupScript>
		<files>.\Testscripts\Linux\utils.sh,.\Testscripts\Linux\perf_fio.sh,.\Testscripts\Linux\fio_jason_parser.sh,.\Testscripts\Linux\JSON.awk,.\Tools\gawk</files>
		<TestParameters>
			<param>vmCpuNumber=8</param>
			<param>vmMemory=8GB</param>
			<param>NVME=yes</param>
			<param>modes=PERF-STORAGE-4K-IO-MODES</param>
			<param>startQDepth=64</param>
			<param>maxQDepth=16384</param>
			<param>startIO=4</param>
			<param>ioruntime=FIO_STRESS_RUNTIME</param>
			<param>maxIO=4</param>
			<param>PHYSICAL_NUMBER=1</param>
			<param>parseTimeout=FIO_LOG_PARSE_TIMEOUT</param>
			<param>nvme_version=NVME_VERSION</param>
		</TestParameters>
		<cleanupScript>.\Testscripts\Windows\SETUP-Remove-NVME-Disk.ps1</cleanupScript>
		<Platform>Azure,HyperV</Platform>
		<Category>Stress</Category>
		<Area>STRESS</Area>
		<Tags>stress,nvme,storage</Tags>
		<Priority>3</Priority>
	</test>
	<test>
		<testName>STRESS-STORAGE-4K-IO-WITHVERIFY</testName>
		<testScript>PERF-STORAGE-MULTIDISK-RAID0-FIO.ps1</testScript>
		<setupType>OneVM12Disk</setupType>
		<AdditionalHWConfig>
			<StorageAccountType>PERF_STORAGE_ACCOUNT_TYPE</StorageAccountType>
		</AdditionalHWConfig>
		<setupScript>.\Testscripts\Windows\SETUP-Check-PowerPlan.ps1,.\Testscripts\Windows\AddHardDisk.ps1</setupScript>
		<files>.\Testscripts\Linux\utils.sh,.\Testscripts\Linux\perf_fio.sh,.\Testscripts\Linux\fio_jason_parser.sh,.\Testscripts\Linux\JSON.awk,.\Tools\gawk</files>
		<TestParameters>
			<param>modes=STRESS-STORAGE-4K-IO-MODES</param>
			<param>startQDepth=1</param>
			<param>maxQDepth=256</param>
			<param>startIO=4</param>
			<param>maxIO=4</param>
			<param>fileSize=20G</param>
			<param>PHYSICAL_NUMBER=1</param>
			<param>SCSI=1,1,RAID</param>
			<param>parseTimeout=FIO_LOG_PARSE_TIMEOUT</param>
			<param>testType=Stress</param>
		</TestParameters>
		<cleanupScript>.\Testscripts\Windows\RemoveHardDisk.ps1</cleanupScript>
		<Platform>Azure,HyperV</Platform>
		<Category></Category>
		<Area></Area>
		<Tags>stress,hv_storvsc,storage</Tags>
		<Priority>3</Priority>
	</test>
	<test>
		<testName>STRESS-STORAGE-4K-IO-WITHVERIFY-LONGTIME</testName>
		<testScript>PERF-STORAGE-MULTIDISK-RAID0-FIO.ps1</testScript>
		<setupType>OneVM12Disk</setupType>
		<AdditionalHWConfig>
			<DiskType>Managed</DiskType>
			<StorageAccountType>PERF_STORAGE_ACCOUNT_TYPE</StorageAccountType>
		</AdditionalHWConfig>
		<setupScript>.\Testscripts\Windows\SETUP-Check-PowerPlan.ps1,.\Testscripts\Windows\AddHardDisk.ps1</setupScript>
		<files>.\Testscripts\Linux\utils.sh,.\Testscripts\Linux\perf_fio.sh,.\Testscripts\Linux\fio_jason_parser.sh,.\Testscripts\Linux\JSON.awk,.\Tools\gawk</files>
		<TestParameters>
			<param>modes=STRESS-STORAGE-4K-IO-MODES</param>
			<param>chunkSize=256</param>
			<param>ioSize=5000T</param>
			<param>fileSystem=xfs</param>
			<param>startQDepth=64</param>
			<param>maxQDepth=2048</param>
			<param>startIO=4</param>
			<param>maxIO=256</param>
			<param>fileSize=16G</param>
			<param>ioruntime=FIO_STRESS_LONGTIME_RUNTIME</param>
			<param>PHYSICAL_NUMBER=1</param>
			<param>SCSI=1,1,RAID</param>
			<param>parseTimeout=FIO_LOG_PARSE_TIMEOUT</param>
			<param>testType=StressLongTime</param>
		</TestParameters>
		<cleanupScript>.\Testscripts\Windows\RemoveHardDisk.ps1</cleanupScript>
		<Platform>Azure</Platform>
		<Category></Category>
		<Area></Area>
		<Tags>stress,hv_storvsc,storage</Tags>
		<Priority>3</Priority>
	</test>
	<test>
		<testName>STRESS-CPU-OFFLINE-ONLINE</testName>
		<testScript>CPU-Offline.ps1</testScript>
		<setupType>OneVM</setupType>
		<OverrideVMSize>Standard_D32as_v4</OverrideVMSize>
		<files>.\Testscripts\Linux\utils.sh,.\Testscripts\Linux\CPUOfflineKernelBuild.sh,.\Testscripts\Linux\channel_change.sh</files>
		<TestParameters>
			<param>repo_url=CPU_CUSTOM_KERNEL_URL</param>
			<param>repo_branch=CPU_CUSTOM_KERNEL_BRANCH</param>
			<param>maxIteration=MAX_CPU_OFFLINEONLINE</param>
			<param>vm_reboot=CPU_OFFLINE_VM_REBOOT</param>
		</TestParameters>
		<Platform>Azure</Platform>
		<Category>Stress</Category>
		<Area>CORE</Area>
		<Tags>cpu,stress</Tags>
		<Priority>3</Priority>
	</test>
	<test>
		<testName>STRESS-POWER-HIBERNATE</testName>
		<testScript>Power-Hibernate.ps1</testScript>
		<setupType>OneVM</setupType>
		<OverrideVMSize>Standard_D8s_v3</OverrideVMSize>
		<files>.\Testscripts\Linux\utils.sh,.\Testscripts\Linux\SetupHbKernel.sh</files>
		<TestParameters>
			<param>hb_url=HB_CUSTOM_KERNEL_URL</param>
			<param>hb_branch=HB_CUSTOM_KERNEL_BRANCH</param>
			<param>hb_loop=DEFAULT_HB_LOOP_COUNT</param>
		</TestParameters>
		<Platform>Azure</Platform>
		<Category>Stress</Category>
		<Area>POWER</Area>
		<Tags>power,stress</Tags>
		<Priority>3</Priority>
	</test>
=======
  <test>
    <testName>STRESSTEST-VERIFY-RESTART</testName>
    <testScript>STRESSTEST-VERIFY-RESTART.ps1</testScript>
    <files>.\TestScripts\Linux\utils.sh</files>
    <files>
    </files>
    <TestParameters>
      <param>rebootNumber=STRESS_REBOOT_NUMBER</param>
    </TestParameters>
    <Platform>Azure</Platform>
    <Category>Stress</Category>
    <Area>STRESS</Area>
    <Tags>stress,boot</Tags>
    <Priority>3</Priority>
    <SetupConfig>
      <SetupType>OneVM</SetupType>
    </SetupConfig>
  </test>
  <test>
    <testName>STRESSTEST-VERIFY-RESTART-MAX-SRIOV-NICS</testName>
    <testScript>STRESSTEST-VERIFY-RESTART.ps1</testScript>
    <files>.\TestScripts\Linux\utils.sh</files>
    <TestParameters>
      <param>rebootNumber=SRIOV_STRESS_REBOOT_NUMBER</param>
      <param>type=SRIOV</param>
    </TestParameters>
    <Platform>Azure</Platform>
    <Category>Stress</Category>
    <Area>STRESS</Area>
    <Tags>stress,boot,network,sriov</Tags>
    <Priority>3</Priority>
    <SetupConfig>
      <Networking>SRIOV</Networking>
      <SetupType>OneVM8NIC</SetupType>
    </SetupConfig>
  </test>
  <test>
    <testName>STRESSTEST-VERIFY-RESTART-MAX-NVME-DISK</testName>
    <testScript>STRESSTEST-VERIFY-RESTART.ps1</testScript>
    <files>.\TestScripts\Linux\utils.sh</files>
    <TestParameters>
      <param>rebootNumber=NVME_STRESS_REBOOT_NUMBER</param>
      <param>type=NVME</param>
    </TestParameters>
    <Platform>Azure</Platform>
    <Category>Stress</Category>
    <Area>STRESS</Area>
    <Tags>stress,boot,storage,nvme</Tags>
    <Priority>3</Priority>
    <SetupConfig>
      <SetupType>OneVM</SetupType>
      <OverrideVMSize>Standard_L80s_v2</OverrideVMSize>
    </SetupConfig>
  </test>
  <test>
    <testName>STRESSTEST-VERIFY-RESTART-MAX-GPU-GRID</testName>
    <testScript>STRESSTEST-VERIFY-RESTART.ps1</testScript>
    <files>.\TestScripts\Linux\utils.sh</files>
    <TestParameters>
      <param>rebootNumber=GPU_STRESS_REBOOT_NUMBER</param>
      <param>type=GPU</param>
    </TestParameters>
    <Platform>Azure</Platform>
    <Category>Stress</Category>
    <Area>STRESS</Area>
    <Tags>stress,boot,gpu</Tags>
    <Priority>3</Priority>
    <SetupConfig>
      <SetupType>OneVM</SetupType>
      <OverrideVMSize>Standard_NC24</OverrideVMSize>
    </SetupConfig>
  </test>
  <test>
    <testName>STRESSTEST-VERIFY-RESTART-MAX-GPU-CUDA</testName>
    <testScript>STRESSTEST-VERIFY-RESTART.ps1</testScript>
    <files>.\TestScripts\Linux\utils.sh</files>
    <TestParameters>
      <param>rebootNumber=GPU_STRESS_REBOOT_NUMBER</param>
      <param>type=GPU</param>
    </TestParameters>
    <Platform>Azure</Platform>
    <Category>Stress</Category>
    <Area>STRESS</Area>
    <Tags>stress,boot,gpu</Tags>
    <Priority>3</Priority>
    <SetupConfig>
      <SetupType>OneVM</SetupType>
      <OverrideVMSize>Standard_NV24</OverrideVMSize>
    </SetupConfig>
  </test>
  <test>
    <testName>STRESSTEST-RELOAD-LIS-MODULES</testName>
    <testScript>RELOAD-MODULES.ps1</testScript>
    <files>.\TestScripts\Linux\RELOAD-MODULES.sh,.\TestScripts\Linux\utils.sh</files>
    <TestParameters>
      <param>LoopCount=1000</param>
    </TestParameters>
    <Platform>Azure,HyperV</Platform>
    <Category>Stress</Category>
    <Area>STRESS</Area>
    <Tags>stress</Tags>
    <Priority>3</Priority>
    <SetupConfig>
      <SetupType>OneVM</SetupType>
    </SetupConfig>
  </test>
  <test>
    <testName>STRESSTEST-SYSBENCH</testName>
    <testScript>Sysbench.sh</testScript>
    <files>.\TestScripts\Linux\Sysbench.sh,.\TestScripts\Linux\utils.sh</files>
    <TestParameters>
      <param>TEST_FILE=(seqwr seqrewr seqrd rndrd rndwr rndrw)</param>
    </TestParameters>
    <Platform>HyperV</Platform>
    <Category>Stress</Category>
    <Area>STRESS</Area>
    <Tags>stress</Tags>
    <Priority>3</Priority>
    <SetupConfig>
      <SetupType>OneVM</SetupType>
    </SetupConfig>
  </test>
  <test>
    <testName>STRESSTEST-CHANGE-MTU-RELOAD-NETVSC</testName>
    <testScript>STRESS-MTU-Netvsc-Reload.ps1</testScript>
    <Platform>HyperV</Platform>
    <Category>Stress</Category>
    <Area>STRESS</Area>
    <Tags>stress</Tags>
    <Priority>3</Priority>
    <SetupConfig>
      <SetupType>OneVM</SetupType>
    </SetupConfig>
  </test>
  <test>
    <testName>STRESSTEST-BOOT-VM-LARGE-MEMORY</testName>
    <testScript>STRESS-BootLargeMemory.ps1</testScript>
    <TestParameters>
      <param>staticMem=true</param>
      <param>memWeight=100</param>
      <param>VMMemory=69632MB</param>
    </TestParameters>
    <Platform>HyperV</Platform>
    <Category>Stress</Category>
    <Area>STRESS</Area>
    <Tags>stress</Tags>
    <Priority>3</Priority>
    <SetupConfig>
      <SetupType>OneVM</SetupType>
      <SetupScript>.\TestScripts\Windows\Set-VM-Memory.ps1</SetupScript>
    </SetupConfig>
  </test>
  <test>
    <testName>STRESSTEST-CHECK-EVENTID-18602</testName>
    <testScript>STRESS-EventID-18602-Regression.ps1</testScript>
    <TestParameters>
      <param>count=100</param>
    </TestParameters>
    <Platform>HyperV</Platform>
    <Category>Stress</Category>
    <Area>STRESS</Area>
    <Tags>stress</Tags>
    <Priority>3</Priority>
    <SetupConfig>
      <SetupType>OneVM</SetupType>
    </SetupConfig>
  </test>
  <test>
    <testName>STRESSTEST-WEB-PARALLEL-ACCESS</testName>
    <testScript>STRESS-Web.ps1</testScript>
    <files>.\Testscripts\Linux\utils.sh,.\Testscripts\Linux\SR-IOV-Utils.sh,.\Testscripts\Linux\stress_web.sh</files>
    <TestParameters>
      <param>NIC_COUNT=1</param>
      <param>VF_IP1=10.0.0.20</param>
      <param>VF_IP2=10.0.0.40</param>
      <param>NETMASK=255.255.255.0</param>
      <param>parallelConnections='200 500 1000 1020'</param>
      <param>testFileSizeInKb='5 30 100 200 512 1024'</param>
      <param>runtime=120</param>
      <param>HTTP_LOAD=https://partnerpipelineshare.blob.core.windows.net/binarytools/http_load-12mar2006.tar.gz</param>
      <param>Switch_Name=HYPERV_PERF_NIC_NAME</param>
      <param>SECRET_PARAMS=(VM2Name,CheckpointName)</param>
    </TestParameters>
    <Platform>Azure,HyperV</Platform>
    <Category>Stress</Category>
    <Area>STRESS</Area>
    <Tags>stress,network,sriov</Tags>
    <Priority>3</Priority>
    <SetupConfig>
      <Networking>SRIOV</Networking>
      <SetupType>TwoVM2NIC2Host</SetupType>
      <SetupScript>.\Testscripts\Windows\SETUP-SR-IOV-Configure.ps1</SetupScript>
    </SetupConfig>
  </test>
  <test>
    <testName>STRESSTEST-NVME-4K-IO</testName>
    <testScript>PERF-STORAGE-MULTIDISK-RAID0-FIO.ps1</testScript>
    <files>.\Testscripts\Linux\utils.sh,.\Testscripts\Linux\perf_fio.sh,.\Testscripts\Linux\fio_jason_parser.sh,.\Testscripts\Linux\JSON.awk,.\Tools\gawk</files>
    <TestParameters>
      <param>vmCpuNumber=8</param>
      <param>vmMemory=8GB</param>
      <param>NVME=yes</param>
      <param>modes=PERF-STORAGE-4K-IO-MODES</param>
      <param>startQDepth=64</param>
      <param>maxQDepth=16384</param>
      <param>startIO=4</param>
      <param>ioruntime=FIO_STRESS_RUNTIME</param>
      <param>maxIO=4</param>
      <param>PHYSICAL_NUMBER=1</param>
      <param>parseTimeout=FIO_LOG_PARSE_TIMEOUT</param>
      <param>nvme_version=NVME_VERSION</param>
    </TestParameters>
    <cleanupScript>.\Testscripts\Windows\SETUP-Remove-NVME-Disk.ps1</cleanupScript>
    <Platform>Azure,HyperV</Platform>
    <Category>Stress</Category>
    <Area>STRESS</Area>
    <Tags>stress,nvme,storage</Tags>
    <Priority>3</Priority>
    <SetupConfig>
      <SetupType>OneVM</SetupType>
      <OverrideVMSize>Standard_L64s_v2</OverrideVMSize>
      <SetupScript>.\Testscripts\Windows\SETUP-Check-PowerPlan.ps1,.\TestScripts\Windows\SETUP-Config-VM.ps1,.\Testscripts\Windows\SETUP-Add-NVME-Disk.ps1</SetupScript>
    </SetupConfig>
  </test>
  <test>
    <testName>STRESS-STORAGE-4K-IO-WITHVERIFY</testName>
    <testScript>PERF-STORAGE-MULTIDISK-RAID0-FIO.ps1</testScript>
    <files>.\Testscripts\Linux\utils.sh,.\Testscripts\Linux\perf_fio.sh,.\Testscripts\Linux\fio_jason_parser.sh,.\Testscripts\Linux\JSON.awk,.\Tools\gawk</files>
    <TestParameters>
      <param>modes=STRESS-STORAGE-4K-IO-MODES</param>
      <param>startQDepth=1</param>
      <param>maxQDepth=256</param>
      <param>startIO=4</param>
      <param>maxIO=4</param>
      <param>fileSize=20G</param>
      <param>PHYSICAL_NUMBER=1</param>
      <param>SCSI=1,1,RAID</param>
      <param>parseTimeout=FIO_LOG_PARSE_TIMEOUT</param>
      <param>testType=Stress</param>
    </TestParameters>
    <cleanupScript>.\Testscripts\Windows\RemoveHardDisk.ps1</cleanupScript>
    <Platform>Azure,HyperV</Platform>
    <Category>
    </Category>
    <Area>
    </Area>
    <Tags>stress,hv_storvsc,storage</Tags>
    <Priority>3</Priority>
    <SetupConfig>
      <StorageAccountType>PERF_STORAGE_ACCOUNT_TYPE</StorageAccountType>
      <SetupType>OneVM12Disk</SetupType>
      <SetupScript>.\Testscripts\Windows\SETUP-Check-PowerPlan.ps1,.\Testscripts\Windows\AddHardDisk.ps1</SetupScript>
    </SetupConfig>
  </test>
  <test>
    <testName>STRESS-STORAGE-4K-IO-WITHVERIFY-LONGTIME</testName>
    <testScript>PERF-STORAGE-MULTIDISK-RAID0-FIO.ps1</testScript>
    <files>.\Testscripts\Linux\utils.sh,.\Testscripts\Linux\perf_fio.sh,.\Testscripts\Linux\fio_jason_parser.sh,.\Testscripts\Linux\JSON.awk,.\Tools\gawk</files>
    <TestParameters>
      <param>modes=STRESS-STORAGE-4K-IO-MODES</param>
      <param>chunkSize=256</param>
      <param>ioSize=5000T</param>
      <param>fileSystem=xfs</param>
      <param>startQDepth=64</param>
      <param>maxQDepth=2048</param>
      <param>startIO=4</param>
      <param>maxIO=256</param>
      <param>fileSize=16G</param>
      <param>ioruntime=FIO_STRESS_LONGTIME_RUNTIME</param>
      <param>PHYSICAL_NUMBER=1</param>
      <param>SCSI=1,1,RAID</param>
      <param>parseTimeout=FIO_LOG_PARSE_TIMEOUT</param>
      <param>testType=StressLongTime</param>
    </TestParameters>
    <cleanupScript>.\Testscripts\Windows\RemoveHardDisk.ps1</cleanupScript>
    <Platform>Azure</Platform>
    <Category>
    </Category>
    <Area>
    </Area>
    <Tags>stress,hv_storvsc,storage</Tags>
    <Priority>3</Priority>
    <SetupConfig>
      <DiskType>Managed</DiskType>
      <StorageAccountType>PERF_STORAGE_ACCOUNT_TYPE</StorageAccountType>
      <SetupType>OneVM12Disk</SetupType>
      <SetupScript>.\Testscripts\Windows\SETUP-Check-PowerPlan.ps1,.\Testscripts\Windows\AddHardDisk.ps1</SetupScript>
    </SetupConfig>
  </test>
  <test>
    <testName>STRESS-CPU-OFFLINE-ONLINE</testName>
    <testScript>CPU-Offline.ps1</testScript>
    <files>.\Testscripts\Linux\utils.sh,.\Testscripts\Linux\CPUOfflineKernelBuild.sh,.\Testscripts\Linux\channel_change.sh</files>
    <TestParameters>
      <param>repo_url=CPU_CUSTOM_KERNEL_URL</param>
      <param>repo_branch=CPU_CUSTOM_KERNEL_BRANCH</param>
      <param>maxIteration=MAX_CPU_OFFLINEONLINE</param>
      <param>vm_reboot=CPU_OFFLINE_VM_REBOOT</param>
    </TestParameters>
    <Platform>Azure</Platform>
    <Category>Stress</Category>
    <Area>CORE</Area>
    <Tags>cpu,stress</Tags>
    <Priority>3</Priority>
    <SetupConfig>
      <SetupType>OneVM</SetupType>
      <OverrideVMSize>Standard_L32s_v2</OverrideVMSize>
    </SetupConfig>
  </test>
  <test>
    <testName>STRESS-POWER-HIBERNATE</testName>
    <testScript>Power-Hibernate.ps1</testScript>
    <files>.\Testscripts\Linux\utils.sh,.\Testscripts\Linux\SetupHbKernel.sh</files>
    <TestParameters>
      <param>hb_url=HB_CUSTOM_KERNEL_URL</param>
      <param>hb_branch=HB_CUSTOM_KERNEL_BRANCH</param>
      <param>hb_loop=DEFAULT_HB_LOOP_COUNT</param>
    </TestParameters>
    <Platform>Azure</Platform>
    <Category>Stress</Category>
    <Area>POWER</Area>
    <Tags>power,stress</Tags>
    <Priority>3</Priority>
    <SetupConfig>
      <SetupType>OneVM</SetupType>
      <OverrideVMSize>Standard_D8s_v3</OverrideVMSize>
    </SetupConfig>
  </test>
>>>>>>> a208ca16
</TestCases><|MERGE_RESOLUTION|>--- conflicted
+++ resolved
@@ -1,5 +1,4 @@
 <TestCases>
-<<<<<<< HEAD
 	<test>
 		<testName>STRESSTEST-VERIFY-RESTART</testName>
 		<testScript>STRESSTEST-VERIFY-RESTART.ps1</testScript>
@@ -299,334 +298,4 @@
 		<Tags>power,stress</Tags>
 		<Priority>3</Priority>
 	</test>
-=======
-  <test>
-    <testName>STRESSTEST-VERIFY-RESTART</testName>
-    <testScript>STRESSTEST-VERIFY-RESTART.ps1</testScript>
-    <files>.\TestScripts\Linux\utils.sh</files>
-    <files>
-    </files>
-    <TestParameters>
-      <param>rebootNumber=STRESS_REBOOT_NUMBER</param>
-    </TestParameters>
-    <Platform>Azure</Platform>
-    <Category>Stress</Category>
-    <Area>STRESS</Area>
-    <Tags>stress,boot</Tags>
-    <Priority>3</Priority>
-    <SetupConfig>
-      <SetupType>OneVM</SetupType>
-    </SetupConfig>
-  </test>
-  <test>
-    <testName>STRESSTEST-VERIFY-RESTART-MAX-SRIOV-NICS</testName>
-    <testScript>STRESSTEST-VERIFY-RESTART.ps1</testScript>
-    <files>.\TestScripts\Linux\utils.sh</files>
-    <TestParameters>
-      <param>rebootNumber=SRIOV_STRESS_REBOOT_NUMBER</param>
-      <param>type=SRIOV</param>
-    </TestParameters>
-    <Platform>Azure</Platform>
-    <Category>Stress</Category>
-    <Area>STRESS</Area>
-    <Tags>stress,boot,network,sriov</Tags>
-    <Priority>3</Priority>
-    <SetupConfig>
-      <Networking>SRIOV</Networking>
-      <SetupType>OneVM8NIC</SetupType>
-    </SetupConfig>
-  </test>
-  <test>
-    <testName>STRESSTEST-VERIFY-RESTART-MAX-NVME-DISK</testName>
-    <testScript>STRESSTEST-VERIFY-RESTART.ps1</testScript>
-    <files>.\TestScripts\Linux\utils.sh</files>
-    <TestParameters>
-      <param>rebootNumber=NVME_STRESS_REBOOT_NUMBER</param>
-      <param>type=NVME</param>
-    </TestParameters>
-    <Platform>Azure</Platform>
-    <Category>Stress</Category>
-    <Area>STRESS</Area>
-    <Tags>stress,boot,storage,nvme</Tags>
-    <Priority>3</Priority>
-    <SetupConfig>
-      <SetupType>OneVM</SetupType>
-      <OverrideVMSize>Standard_L80s_v2</OverrideVMSize>
-    </SetupConfig>
-  </test>
-  <test>
-    <testName>STRESSTEST-VERIFY-RESTART-MAX-GPU-GRID</testName>
-    <testScript>STRESSTEST-VERIFY-RESTART.ps1</testScript>
-    <files>.\TestScripts\Linux\utils.sh</files>
-    <TestParameters>
-      <param>rebootNumber=GPU_STRESS_REBOOT_NUMBER</param>
-      <param>type=GPU</param>
-    </TestParameters>
-    <Platform>Azure</Platform>
-    <Category>Stress</Category>
-    <Area>STRESS</Area>
-    <Tags>stress,boot,gpu</Tags>
-    <Priority>3</Priority>
-    <SetupConfig>
-      <SetupType>OneVM</SetupType>
-      <OverrideVMSize>Standard_NC24</OverrideVMSize>
-    </SetupConfig>
-  </test>
-  <test>
-    <testName>STRESSTEST-VERIFY-RESTART-MAX-GPU-CUDA</testName>
-    <testScript>STRESSTEST-VERIFY-RESTART.ps1</testScript>
-    <files>.\TestScripts\Linux\utils.sh</files>
-    <TestParameters>
-      <param>rebootNumber=GPU_STRESS_REBOOT_NUMBER</param>
-      <param>type=GPU</param>
-    </TestParameters>
-    <Platform>Azure</Platform>
-    <Category>Stress</Category>
-    <Area>STRESS</Area>
-    <Tags>stress,boot,gpu</Tags>
-    <Priority>3</Priority>
-    <SetupConfig>
-      <SetupType>OneVM</SetupType>
-      <OverrideVMSize>Standard_NV24</OverrideVMSize>
-    </SetupConfig>
-  </test>
-  <test>
-    <testName>STRESSTEST-RELOAD-LIS-MODULES</testName>
-    <testScript>RELOAD-MODULES.ps1</testScript>
-    <files>.\TestScripts\Linux\RELOAD-MODULES.sh,.\TestScripts\Linux\utils.sh</files>
-    <TestParameters>
-      <param>LoopCount=1000</param>
-    </TestParameters>
-    <Platform>Azure,HyperV</Platform>
-    <Category>Stress</Category>
-    <Area>STRESS</Area>
-    <Tags>stress</Tags>
-    <Priority>3</Priority>
-    <SetupConfig>
-      <SetupType>OneVM</SetupType>
-    </SetupConfig>
-  </test>
-  <test>
-    <testName>STRESSTEST-SYSBENCH</testName>
-    <testScript>Sysbench.sh</testScript>
-    <files>.\TestScripts\Linux\Sysbench.sh,.\TestScripts\Linux\utils.sh</files>
-    <TestParameters>
-      <param>TEST_FILE=(seqwr seqrewr seqrd rndrd rndwr rndrw)</param>
-    </TestParameters>
-    <Platform>HyperV</Platform>
-    <Category>Stress</Category>
-    <Area>STRESS</Area>
-    <Tags>stress</Tags>
-    <Priority>3</Priority>
-    <SetupConfig>
-      <SetupType>OneVM</SetupType>
-    </SetupConfig>
-  </test>
-  <test>
-    <testName>STRESSTEST-CHANGE-MTU-RELOAD-NETVSC</testName>
-    <testScript>STRESS-MTU-Netvsc-Reload.ps1</testScript>
-    <Platform>HyperV</Platform>
-    <Category>Stress</Category>
-    <Area>STRESS</Area>
-    <Tags>stress</Tags>
-    <Priority>3</Priority>
-    <SetupConfig>
-      <SetupType>OneVM</SetupType>
-    </SetupConfig>
-  </test>
-  <test>
-    <testName>STRESSTEST-BOOT-VM-LARGE-MEMORY</testName>
-    <testScript>STRESS-BootLargeMemory.ps1</testScript>
-    <TestParameters>
-      <param>staticMem=true</param>
-      <param>memWeight=100</param>
-      <param>VMMemory=69632MB</param>
-    </TestParameters>
-    <Platform>HyperV</Platform>
-    <Category>Stress</Category>
-    <Area>STRESS</Area>
-    <Tags>stress</Tags>
-    <Priority>3</Priority>
-    <SetupConfig>
-      <SetupType>OneVM</SetupType>
-      <SetupScript>.\TestScripts\Windows\Set-VM-Memory.ps1</SetupScript>
-    </SetupConfig>
-  </test>
-  <test>
-    <testName>STRESSTEST-CHECK-EVENTID-18602</testName>
-    <testScript>STRESS-EventID-18602-Regression.ps1</testScript>
-    <TestParameters>
-      <param>count=100</param>
-    </TestParameters>
-    <Platform>HyperV</Platform>
-    <Category>Stress</Category>
-    <Area>STRESS</Area>
-    <Tags>stress</Tags>
-    <Priority>3</Priority>
-    <SetupConfig>
-      <SetupType>OneVM</SetupType>
-    </SetupConfig>
-  </test>
-  <test>
-    <testName>STRESSTEST-WEB-PARALLEL-ACCESS</testName>
-    <testScript>STRESS-Web.ps1</testScript>
-    <files>.\Testscripts\Linux\utils.sh,.\Testscripts\Linux\SR-IOV-Utils.sh,.\Testscripts\Linux\stress_web.sh</files>
-    <TestParameters>
-      <param>NIC_COUNT=1</param>
-      <param>VF_IP1=10.0.0.20</param>
-      <param>VF_IP2=10.0.0.40</param>
-      <param>NETMASK=255.255.255.0</param>
-      <param>parallelConnections='200 500 1000 1020'</param>
-      <param>testFileSizeInKb='5 30 100 200 512 1024'</param>
-      <param>runtime=120</param>
-      <param>HTTP_LOAD=https://partnerpipelineshare.blob.core.windows.net/binarytools/http_load-12mar2006.tar.gz</param>
-      <param>Switch_Name=HYPERV_PERF_NIC_NAME</param>
-      <param>SECRET_PARAMS=(VM2Name,CheckpointName)</param>
-    </TestParameters>
-    <Platform>Azure,HyperV</Platform>
-    <Category>Stress</Category>
-    <Area>STRESS</Area>
-    <Tags>stress,network,sriov</Tags>
-    <Priority>3</Priority>
-    <SetupConfig>
-      <Networking>SRIOV</Networking>
-      <SetupType>TwoVM2NIC2Host</SetupType>
-      <SetupScript>.\Testscripts\Windows\SETUP-SR-IOV-Configure.ps1</SetupScript>
-    </SetupConfig>
-  </test>
-  <test>
-    <testName>STRESSTEST-NVME-4K-IO</testName>
-    <testScript>PERF-STORAGE-MULTIDISK-RAID0-FIO.ps1</testScript>
-    <files>.\Testscripts\Linux\utils.sh,.\Testscripts\Linux\perf_fio.sh,.\Testscripts\Linux\fio_jason_parser.sh,.\Testscripts\Linux\JSON.awk,.\Tools\gawk</files>
-    <TestParameters>
-      <param>vmCpuNumber=8</param>
-      <param>vmMemory=8GB</param>
-      <param>NVME=yes</param>
-      <param>modes=PERF-STORAGE-4K-IO-MODES</param>
-      <param>startQDepth=64</param>
-      <param>maxQDepth=16384</param>
-      <param>startIO=4</param>
-      <param>ioruntime=FIO_STRESS_RUNTIME</param>
-      <param>maxIO=4</param>
-      <param>PHYSICAL_NUMBER=1</param>
-      <param>parseTimeout=FIO_LOG_PARSE_TIMEOUT</param>
-      <param>nvme_version=NVME_VERSION</param>
-    </TestParameters>
-    <cleanupScript>.\Testscripts\Windows\SETUP-Remove-NVME-Disk.ps1</cleanupScript>
-    <Platform>Azure,HyperV</Platform>
-    <Category>Stress</Category>
-    <Area>STRESS</Area>
-    <Tags>stress,nvme,storage</Tags>
-    <Priority>3</Priority>
-    <SetupConfig>
-      <SetupType>OneVM</SetupType>
-      <OverrideVMSize>Standard_L64s_v2</OverrideVMSize>
-      <SetupScript>.\Testscripts\Windows\SETUP-Check-PowerPlan.ps1,.\TestScripts\Windows\SETUP-Config-VM.ps1,.\Testscripts\Windows\SETUP-Add-NVME-Disk.ps1</SetupScript>
-    </SetupConfig>
-  </test>
-  <test>
-    <testName>STRESS-STORAGE-4K-IO-WITHVERIFY</testName>
-    <testScript>PERF-STORAGE-MULTIDISK-RAID0-FIO.ps1</testScript>
-    <files>.\Testscripts\Linux\utils.sh,.\Testscripts\Linux\perf_fio.sh,.\Testscripts\Linux\fio_jason_parser.sh,.\Testscripts\Linux\JSON.awk,.\Tools\gawk</files>
-    <TestParameters>
-      <param>modes=STRESS-STORAGE-4K-IO-MODES</param>
-      <param>startQDepth=1</param>
-      <param>maxQDepth=256</param>
-      <param>startIO=4</param>
-      <param>maxIO=4</param>
-      <param>fileSize=20G</param>
-      <param>PHYSICAL_NUMBER=1</param>
-      <param>SCSI=1,1,RAID</param>
-      <param>parseTimeout=FIO_LOG_PARSE_TIMEOUT</param>
-      <param>testType=Stress</param>
-    </TestParameters>
-    <cleanupScript>.\Testscripts\Windows\RemoveHardDisk.ps1</cleanupScript>
-    <Platform>Azure,HyperV</Platform>
-    <Category>
-    </Category>
-    <Area>
-    </Area>
-    <Tags>stress,hv_storvsc,storage</Tags>
-    <Priority>3</Priority>
-    <SetupConfig>
-      <StorageAccountType>PERF_STORAGE_ACCOUNT_TYPE</StorageAccountType>
-      <SetupType>OneVM12Disk</SetupType>
-      <SetupScript>.\Testscripts\Windows\SETUP-Check-PowerPlan.ps1,.\Testscripts\Windows\AddHardDisk.ps1</SetupScript>
-    </SetupConfig>
-  </test>
-  <test>
-    <testName>STRESS-STORAGE-4K-IO-WITHVERIFY-LONGTIME</testName>
-    <testScript>PERF-STORAGE-MULTIDISK-RAID0-FIO.ps1</testScript>
-    <files>.\Testscripts\Linux\utils.sh,.\Testscripts\Linux\perf_fio.sh,.\Testscripts\Linux\fio_jason_parser.sh,.\Testscripts\Linux\JSON.awk,.\Tools\gawk</files>
-    <TestParameters>
-      <param>modes=STRESS-STORAGE-4K-IO-MODES</param>
-      <param>chunkSize=256</param>
-      <param>ioSize=5000T</param>
-      <param>fileSystem=xfs</param>
-      <param>startQDepth=64</param>
-      <param>maxQDepth=2048</param>
-      <param>startIO=4</param>
-      <param>maxIO=256</param>
-      <param>fileSize=16G</param>
-      <param>ioruntime=FIO_STRESS_LONGTIME_RUNTIME</param>
-      <param>PHYSICAL_NUMBER=1</param>
-      <param>SCSI=1,1,RAID</param>
-      <param>parseTimeout=FIO_LOG_PARSE_TIMEOUT</param>
-      <param>testType=StressLongTime</param>
-    </TestParameters>
-    <cleanupScript>.\Testscripts\Windows\RemoveHardDisk.ps1</cleanupScript>
-    <Platform>Azure</Platform>
-    <Category>
-    </Category>
-    <Area>
-    </Area>
-    <Tags>stress,hv_storvsc,storage</Tags>
-    <Priority>3</Priority>
-    <SetupConfig>
-      <DiskType>Managed</DiskType>
-      <StorageAccountType>PERF_STORAGE_ACCOUNT_TYPE</StorageAccountType>
-      <SetupType>OneVM12Disk</SetupType>
-      <SetupScript>.\Testscripts\Windows\SETUP-Check-PowerPlan.ps1,.\Testscripts\Windows\AddHardDisk.ps1</SetupScript>
-    </SetupConfig>
-  </test>
-  <test>
-    <testName>STRESS-CPU-OFFLINE-ONLINE</testName>
-    <testScript>CPU-Offline.ps1</testScript>
-    <files>.\Testscripts\Linux\utils.sh,.\Testscripts\Linux\CPUOfflineKernelBuild.sh,.\Testscripts\Linux\channel_change.sh</files>
-    <TestParameters>
-      <param>repo_url=CPU_CUSTOM_KERNEL_URL</param>
-      <param>repo_branch=CPU_CUSTOM_KERNEL_BRANCH</param>
-      <param>maxIteration=MAX_CPU_OFFLINEONLINE</param>
-      <param>vm_reboot=CPU_OFFLINE_VM_REBOOT</param>
-    </TestParameters>
-    <Platform>Azure</Platform>
-    <Category>Stress</Category>
-    <Area>CORE</Area>
-    <Tags>cpu,stress</Tags>
-    <Priority>3</Priority>
-    <SetupConfig>
-      <SetupType>OneVM</SetupType>
-      <OverrideVMSize>Standard_L32s_v2</OverrideVMSize>
-    </SetupConfig>
-  </test>
-  <test>
-    <testName>STRESS-POWER-HIBERNATE</testName>
-    <testScript>Power-Hibernate.ps1</testScript>
-    <files>.\Testscripts\Linux\utils.sh,.\Testscripts\Linux\SetupHbKernel.sh</files>
-    <TestParameters>
-      <param>hb_url=HB_CUSTOM_KERNEL_URL</param>
-      <param>hb_branch=HB_CUSTOM_KERNEL_BRANCH</param>
-      <param>hb_loop=DEFAULT_HB_LOOP_COUNT</param>
-    </TestParameters>
-    <Platform>Azure</Platform>
-    <Category>Stress</Category>
-    <Area>POWER</Area>
-    <Tags>power,stress</Tags>
-    <Priority>3</Priority>
-    <SetupConfig>
-      <SetupType>OneVM</SetupType>
-      <OverrideVMSize>Standard_D8s_v3</OverrideVMSize>
-    </SetupConfig>
-  </test>
->>>>>>> a208ca16
 </TestCases>