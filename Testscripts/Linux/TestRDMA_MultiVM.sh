--- conflicted
+++ resolved
@@ -26,11 +26,8 @@
 imb_rma_final_status=0
 imb_nbc_final_status=0
 imb_p2p_final_status=0
-<<<<<<< HEAD
 imb_ext_final_status=0
 imb_io_final_status=0
-=======
->>>>>>> f6c403be
 
 # Get all the Kernel-Logs from all VMs.
 function Collect_Logs() {
@@ -339,7 +336,6 @@
 	fi
 }
 
-<<<<<<< HEAD
 function Run_IMB_EXT() {
 	total_attempts=$(seq 1 1 $imb_ext_tests_iterations)
 	imb_ext_final_status=0
@@ -466,8 +462,6 @@
 	fi
 }
 
-=======
->>>>>>> f6c403be
 function Main() {
 	LogMsg "Starting $mpi_type MPI tests..."
 
@@ -704,11 +698,9 @@
 	imb_rma_path=$(find / -name IMB-RMA | head -n 1)
 	imb_nbc_path=$(find / -name IMB-NBC | head -n 1)
 	imb_p2p_path=$(find / -name IMB-P2P | head -n 1)
-<<<<<<< HEAD
 	imb_ext_path=$(find / -name IMB-EXT | head -n 1)
 	imb_io_path=$(find / -name IMB-IO | head -n 1)
-=======
->>>>>>> f6c403be
+
 	case "$mpi_type" in
 		ibm)
 			modified_slaves=${slaves//,/:$VM_Size,}
@@ -736,11 +728,8 @@
 	LogMsg "IMB-RMA Path: $imb_rma_path"
 	LogMsg "IMB-NBC Path: $imb_nbc_path"
 	LogMsg "IMB-P2P Path: $imb_p2p_path"
-<<<<<<< HEAD
 	LogMsg "IMB-EXT Path: $imb_ext_path"
 	LogMsg "IMB-IO Path: $imb_io_path"
-=======
->>>>>>> f6c403be
 
 	# Run all benchmarks
 	Run_IMB_Intranode
@@ -748,11 +737,8 @@
 	Run_IMB_RMA
 	Run_IMB_NBC
 	Run_IMB_P2P
-<<<<<<< HEAD
 	Run_IMB_EXT
 	Run_IMB_IO
-=======
->>>>>>> f6c403be
 
 	# Get all results and finish the test
 	Collect_Logs
@@ -766,11 +752,8 @@
 		LogMsg "imb_rma_final_status: $imb_rma_final_status"
 		LogMsg "imb_nbc_final_status: $imb_nbc_final_status"
 		LogMsg "imb_p2p_final_status: $imb_p2p_final_status"
-<<<<<<< HEAD
 		LogMsg "imb_ext_final_status: $imb_ext_final_status"
 		LogMsg "imb_io_final_status: $imb_io_final_status"
-=======
->>>>>>> f6c403be
 		LogErr "INFINIBAND_VERIFICATION_FAILED"
 		SetTestStateFailed
 	else
