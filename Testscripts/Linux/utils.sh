#!/bin/bash -
# Copyright (c) Microsoft Corporation. All rights reserved.
# Licensed under the Apache License.

###########################################################################################
#
# Description:
#
# This script contains all distro-specific functions, as well as
# other common functions used in the LISAv2 test scripts.
# Private variables used in scripts should use the __VAR_NAME notation.
# Using the bash built-in `declare' statement also restricts the variable's scope.
# Same for "private" functions.
#
###########################################################################################

# Set IFS to space\t\n
IFS=$' \t\n'

# Include guard
[ -n "$__LIS_UTILS_SH_INCLUDE_GUARD" ] && exit 200 || readonly __LIS_UTILS_SH_INCLUDE_GUARD=1

##################################### Global variables #####################################

# Because functions can only return a status code,
# global vars will be used for communicating with the caller
# All vars are first defined here

# Directory containing all files pushed by LIS framework
declare LIS_HOME=$(pwd)

# LIS state file used by powershell to get the test's state
declare __LIS_STATE_FILE="$LIS_HOME/state.txt"

# LIS possible states recorded in state file
declare __LIS_TESTRUNNING="TestRunning"      # The test is running
declare __LIS_TESTCOMPLETED="TestCompleted"  # The test completed successfully
declare __LIS_TESTSKIPPED="TestSkipped"      # The test is not supported by this scenario
declare __LIS_TESTABORTED="TestAborted"      # Error during setup of test
declare __LIS_TESTFAILED="TestFailed"        # Error during execution of test

# LIS constants file which contains the paramaters passed to the test
declare __LIS_CONSTANTS_FILE="$LIS_HOME/constants.sh"

# LIS log file.
declare __LIS_LOG_FILE="$LIS_HOME/TestExecution.log"

# LIS error log file.
declare __LIS_ERROR_LOG_FILE="$LIS_HOME/TestExecutionError.log"

# LIS summary file. Should be less verbose than the separate log file
declare __LIS_SUMMARY_FILE="$LIS_HOME/summary.log"

# DISTRO used for setting the distro used to run the script
declare DISTRO=''

# SYNTH_NET_INTERFACES is an array containing all synthetic network interfaces found
declare -a SYNTH_NET_INTERFACES

# LEGACY_NET_INTERFACES is an array containing all legacy network interfaces found
declare -a LEGACY_NET_INTERFACES

# Location that package blobs are stored
declare PACKAGE_BLOB_LOCATION="https://eosgpackages.blob.core.windows.net/testpackages/tools"

######################################## Functions ########################################

# Convenience function used to set-up most common variables
function UtilsInit() {
	if [ -d "$LIS_HOME" ]; then
		cd "$LIS_HOME"
	else
		LogErr "LIS_HOME $LIS_HOME directory missing. Unable to initialize testscript"
		return 1
	fi

	# clean-up any remaining files
	if [ -e "$__LIS_LOG_FILE" ]; then
		if [ -d "$__LIS_LOG_FILE" ]; then
			rm -rf "$__LIS_LOG_FILE"
			LogMsg "Found $__LIS_LOG_FILE directory"
		else
			rm -f "$__LIS_LOG_FILE"
		fi
	fi

	if [ -e "$__LIS_ERROR_LOG_FILE" ]; then
		if [ -d "$__LIS_ERROR_LOG_FILE" ]; then
			rm -rf "$__LIS_ERROR_LOG_FILE"
			LogMsg "Found $__LIS_ERROR_LOG_FILE directory"
		else
			rm -f "$__LIS_ERROR_LOG_FILE"
		fi
	fi

	if [ -e "$__LIS_SUMMARY_FILE" ]; then
		if [ -d "$__LIS_SUMMARY_FILE" ]; then
			rm -rf "$__LIS_SUMMARY_FILE"
			LogMsg "Found $__LIS_SUMMARY_FILE directory"
		else
			rm -f "$__LIS_SUMMARY_FILE"
		fi
	fi

	# Set standard umask for root
	umask 022
	# Create state file and update test state
	touch "$__LIS_STATE_FILE"
	SetTestStateRunning || {
		LogErr "Unable to update test state-file. Cannot continue initializing testscript"
		return 1
	}

	touch "$__LIS_LOG_FILE"
	touch "$__LIS_ERROR_LOG_FILE"
	touch "$__LIS_SUMMARY_FILE"

	if [ -f "$__LIS_CONSTANTS_FILE" ]; then
		. "$__LIS_CONSTANTS_FILE"
	else
		LogMsg "Constants file $__LIS_CONSTANTS_FILE missing or not a regular file. Cannot source it!"
	fi

	GetDistro && LogMsg "Testscript running on $DISTRO" || LogMsg "Test running on unknown distro!"

	LogMsg "Successfully initialized testscript!"
	return 0
}

# Functions used to update the current test state

# Should not be used directly. $1 should be one of __LIS_TESTRUNNING __LIS_TESTCOMPLETE __LIS_TESTABORTED __LIS_TESTFAILED
function __SetTestState() {
	if [ -f "$__LIS_STATE_FILE" ]; then
		if [ -w "$__LIS_STATE_FILE" ]; then
			echo "$1" > "$__LIS_STATE_FILE"
		else
			LogMsg "State file $__LIS_STATE_FILE exists and is a normal file, but is not writable"
			chmod u+w "$__LIS_STATE_FILE" && { echo "$1" > "$__LIS_STATE_FILE" && return 0 ; } || LogMsg "Warning: unable to make $__LIS_STATE_FILE writeable"
			return 1
		fi
	else
		LogMsg "State file $__LIS_STATE_FILE either does not exist or is not a regular file. Trying to create it..."
		echo "$1" > "$__LIS_STATE_FILE" || return 1
	fi

	return 0
}

function SetTestStateFailed() {
	__SetTestState "$__LIS_TESTFAILED"
	return $?
}

function SetTestStateSkipped() {
	__SetTestState "$__LIS_TESTSKIPPED"
	return $?
}

function SetTestStateAborted() {
	__SetTestState "$__LIS_TESTABORTED"
	return $?
}

function SetTestStateCompleted() {
	__SetTestState "$__LIS_TESTCOMPLETED"
	return $?
}

function SetTestStateRunning() {
	__SetTestState "$__LIS_TESTRUNNING"
	return $?
}

# Echos the date and $1 to stdout.
function __EchoWithDate() {
    echo $(date "+%a %b %d %T %Y") : "$1"
}

# Logging function. The way LIS currently runs scripts and collects log files, just echo the message
# $1 == Message
function LogMsg() {
    __EchoWithDate "$1"
    __EchoWithDate "$1" >> "./TestExecution.log"
}

# Error Logging function. The way LIS currently runs scripts and collects log files, just echo the message
# $1 == Message
function LogErr() {
    __EchoWithDate "$1"
    __EchoWithDate "$1" >> "./TestExecutionError.log"
    UpdateSummary "$1"
}

# Update summary file with message $1
# Summary should contain only a few lines
function UpdateSummary() {
    if [ -f "$__LIS_SUMMARY_FILE" ]; then
        if [ -w "$__LIS_SUMMARY_FILE" ]; then
            echo "$1" >> "$__LIS_SUMMARY_FILE"
        else
            LogMsg "Summary file $__LIS_SUMMARY_FILE exists and is a normal file, but is not writable"
            chmod u+w "$__LIS_SUMMARY_FILE" && echo "$1" >> "$__LIS_SUMMARY_FILE" || LogMsg "Warning: unable to make $__LIS_SUMMARY_FILE writeable"
            return 1
        fi
    else
        LogMsg "Summary file $__LIS_SUMMARY_FILE either does not exist or is not a regular file. Trying to create it..."
        echo "$1" >> "$__LIS_SUMMARY_FILE" || return 1
    fi

    __EchoWithDate "$1" >> "./TestExecution.log"

    return 0
}


# Function to get current distro and distro family
# Sets the $DISTRO variable to one of the following: suse, centos_{5, 6, 7}, redhat_{5, 6, 7}, fedora, ubuntu
# Sets the $OS_FAMILY variable to one of the following: Rhel, Debian, Suse
# The naming scheme will be distroname_version
# Takes no arguments
function GetDistro() {
	# Make sure we don't inherit anything
	declare __DISTRO
	#Get distro (snipper take from alsa-info.sh)
	__DISTRO=$(grep -ihs "Ubuntu\|SUSE\|Fedora\|Debian\|CentOS\|Red Hat Enterprise Linux\|clear-linux-os\|CoreOS" /{etc,usr/lib}/{issue,*release,*version})
	case $__DISTRO in
		*Ubuntu*14.04*)
			DISTRO=ubuntu_14.04
			;;
		*Ubuntu*)
			DISTRO=ubuntu_x
			;;
		*Debian*7*)
			DISTRO=debian_7
			;;
		*Debian*)
			DISTRO=debian_x
			;;
		*SLE*15* | *SUSE*15*)
			DISTRO=suse_15
			;;
		*SUSE*12*)
			DISTRO=suse_12
			;;
		*SUSE*11*)
			DISTRO=suse_11
			;;
		*SUSE*)
			DISTRO=suse_x
			;;
		*CentOS*release*5.*Final)
			DISTRO=centos_5
			;;
		*CentOS*release*6\.*Final*)
			DISTRO=centos_6
			;;
		*CentOS*release*7\.*\.*)
			DISTRO=centos_7
			;;
		*CentOS*release*8\.*\.*)
			DISTRO=centos_8
			;;
		*CentOS*)
			DISTRO=centos_x
			;;
		*Fedora*18*)
			DISTRO=fedora_18
			;;
		*Fedora*19*)
			DISTRO=fedora_19
			;;
		*Fedora*20*)
			DISTRO=fedora_20
			;;
		*Fedora*)
			DISTRO=fedora_x
			;;
		*Red*5.*)
			DISTRO=redhat_5
			;;
		*Red*6\.*)
			DISTRO=redhat_6
			;;
		*Red*7\.*)
			DISTRO=redhat_7
			;;
		*Red*8.*)
			DISTRO=redhat_8
			;;
		*Red*)
			DISTRO=redhat_x
			;;
		*ID=clear-linux-os*)
			DISTRO=clear-linux-os
			;;
		*ID=*CoreOS*)
			DISTRO=coreos
			;;
		*)
			DISTRO=unknown
			return 1
			;;
	esac
	case $DISTRO in
		centos* | redhat* | fedora*)
			OS_FAMILY="Rhel"
		;;
		ubuntu* | debian*)
			OS_FAMILY="Debian"
		;;
		suse*)
			OS_FAMILY="Sles"
		;;
		coreos*)
			OS_FAMILY="CoreOS"
		;;
		*)
			OS_FAMILY="unknown"
			return 1
		;;
	esac
	echo "OS family: $OS_FAMILY"
	return 0
}

# Check kernel version is above/equal to feature supported version
# eg. CheckVMFeatureSupportStatus "3.10.0-513"
# Return value:
#   0: current version equals or above supported version
#   1: current version is below supported version, or no param
function CheckVMFeatureSupportStatus() {
    specifiedKernel=$1
    if [ $specifiedKernel == "" ];then
        LogErr "Kernel version is required in the argument"
        return 1
    fi
    # for example 3.10.0-514.el7.x86_64
    # get kernel version array is (3 10 0 514)
    local kernel_array=($(uname -r | awk -F '[.-]' '{print $1,$2,$3,$4}'))
    local specifiedKernel_array=($(echo $specifiedKernel | awk -F '[.-]' '{print $1,$2,$3,$4}'))
    local index=${!kernel_array[@]}
    local n=0
    for n in $index
    do
        # above support version, returns 0
        if [ ${kernel_array[$n]} -gt ${specifiedKernel_array[$n]} ];then
            return 0
        elif [ ${kernel_array[$n]} -lt ${specifiedKernel_array[$n]} ];then
        # below support version, returns 1
            return 1
        fi
    done
    # strictly equal to support version, returns 0
    return 0
}

# Function to get all synthetic network interfaces
# Sets the $SYNTH_NET_INTERFACES array elements to an interface name suitable for network tools use
# Takes no arguments
function GetSynthNetInterfaces() {
    # Check for distribuion version
    case $DISTRO in
        redhat_5)
            check="net:*"
            ;;
        *)
            check="net"
            ;;
    esac

    extraction() {
        case $DISTRO in
        redhat_5)
            SYNTH_NET_INTERFACES[$1]=$(echo "${__SYNTH_NET_ADAPTERS_PATHS[$1]}" | awk -F: '{print $2}')
            ;;
        *)
            SYNTH_NET_INTERFACES[$1]=$(ls "${__SYNTH_NET_ADAPTERS_PATHS[$1]}" | head -n 1)
            ;;
        esac
    }

    # declare array
    declare -a __SYNTH_NET_ADAPTERS_PATHS
    # Add synthetic netadapter paths into __SYNTH_NET_ADAPTERS_PATHS array
    if [ -d '/sys/devices' ]; then
        while IFS= read -d $'\0' -r path ; do
            __SYNTH_NET_ADAPTERS_PATHS=("${__SYNTH_NET_ADAPTERS_PATHS[@]}" "$path")
        done < <(find /sys/devices -name $check -a -ipath '*vmbus*' -print0)
    else
        LogErr "Cannot find synthetic network interface. No /sys/devices directory."
        return 1
    fi

    # Check if we found anything
    if [ 0 -eq ${#__SYNTH_NET_ADAPTERS_PATHS[@]} ]; then
        LogErr "No synthetic network adapter found."
        return 1
    fi

    # Loop __SYNTH_NET_ADAPTERS_PATHS and get interfaces
    declare -i __index
    for __index in "${!__SYNTH_NET_ADAPTERS_PATHS[@]}"; do
        if [ ! -d "${__SYNTH_NET_ADAPTERS_PATHS[$__index]}" ]; then
            LogErr "Synthetic netadapter dir ${__SYNTH_NET_ADAPTERS_PATHS[$__index]} disappeared during processing!"
            return 1
        fi
        # extract the interface names
        extraction $__index
        if [ -z "${SYNTH_NET_INTERFACES[$__index]}" ]; then
            LogErr "No network interface found in ${__SYNTH_NET_ADAPTERS_PATHS[$__index]}"
            return 1
        fi
    done

    unset __SYNTH_NET_ADAPTERS_PATHS
    # Everything OK
    return 0
}

# Function to get all legacy network interfaces
# Sets the $LEGACY_NET_INTERFACES array elements to an interface name suitable for network tools use
# Takes no arguments
function GetLegacyNetInterfaces() {
	# declare array
	declare -a __LEGACY_NET_ADAPTERS_PATHS
	# Add legacy netadapter paths into __LEGACY_NET_ADAPTERS_PATHS array
	if [ -d '/sys/devices' ]; then
		while IFS= read -d $'\0' -r path ; do
			__LEGACY_NET_ADAPTERS_PATHS=("${__LEGACY_NET_ADAPTERS_PATHS[@]}" "$path")
		done < <(find /sys/devices -name net -a ! -path '*VMBUS*' -print0)
	else
		LogErr "Cannot find Legacy network interfaces. No /sys/devices directory."
		return 1
	fi

	# Check if we found anything
	if [ 0 -eq ${#__LEGACY_NET_ADAPTERS_PATHS[@]} ]; then
		LogErr "No synthetic network adapters found."
		return 1
	fi

	# Loop __LEGACY_NET_ADAPTERS_PATHS and get interfaces
	declare -i __index
	for __index in "${!__LEGACY_NET_ADAPTERS_PATHS[@]}"; do
		if [ ! -d "${__LEGACY_NET_ADAPTERS_PATHS[$__index]}" ]; then
			LogErr "Legacy netadapter dir ${__LEGACY_NET_ADAPTERS_PATHS[$__index]} disappeared during processing!"
			return 1
		fi
		# ls should not yield more than one interface, but doesn't hurt to be sure
		LEGACY_NET_INTERFACES[$__index]=$(ls ${__LEGACY_NET_ADAPTERS_PATHS[$__index]} | head -n 1)
		if [ -z "${LEGACY_NET_INTERFACES[$__index]}" ]; then
			LogErr "No network interface found in ${__LEGACY_NET_ADAPTERS_PATHS[$__index]}"
			return 1
		fi
	done

	# Everything OK
	return 0
}

# Validate that $1 is an IPv4 address
function CheckIP() {
    if [ 1 -ne $# ]; then
        LogErr "Required 1 arguments: IP address"
        return 1
    fi

    declare ip
    declare stat
    ip=$1
    stat=1

    if [[ $ip =~ ^[0-9]{1,3}\.[0-9]{1,3}\.[0-9]{1,3}\.[0-9]{1,3}$ ]]; then
        OIFS="$IFS"
        IFS='.'
        ip=($ip)
        IFS="$OIFS"
        [[ ${ip[0]} -le 255 && ${ip[1]} -le 255 \
            && ${ip[2]} -le 255 && ${ip[3]} -le 255 ]]
        stat=$?
    fi

    return $stat

}

# Validate that $1 is an IPv6 address
function CheckIPV6() {
    if [ 1 -ne $# ]; then
        LogErr "Required 1 arguments: IPV6 address"
        return 1
    fi

    declare ip
    declare stat
    ip=$1
    stat=1

    if [[ $ip =~ ^(([0-9a-fA-F]{1,4}:){7,7}[0-9a-fA-F]{1,4}|([0-9a-fA-F]{1,4}:){1,7}:|([0-9a-fA-F]{1,4}:){1,6}:[0-9a-fA-F]{1,4}|([0-9a-fA-F]{1,4}:){1,5}(:[0-9a-fA-F]{1,4}){1,2}|([0-9a-fA-F]{1,4}:){1,4}(:[0-9a-fA-F]{1,4}){1,3}|([0-9a-fA-F]{1,4}:){1,3}(:[0-9a-fA-F]{1,4}){1,4}|([0-9a-fA-F]{1,4}:){1,2}(:[0-9a-fA-F]{1,4}){1,5}|[0-9a-fA-F]{1,4}:((:[0-9a-fA-F]{1,4}){1,6})|:((:[0-9a-fA-F]{1,4}){1,7}|:)|fe80:(:[0-9a-fA-F]{0,4}){0,4}%[0-9a-zA-Z]{1,}|::(ffff(:0{1,4}){0,1}:){0,1}((25[0-5]|(2[0-4]|1{0,1}[0-9]){0,1}[0-9])\.){3,3}(25[0-5]|(2[0-4]|1{0,1}[0-9]){0,1}[0-9])|([0-9a-fA-F]{1,4}:){1,4}:((25[0-5]|(2[0-4]|1{0,1}[0-9]){0,1}[0-9])\.){3,3}(25[0-5]|(2[0-4]|1{0,1}[0-9]){0,1}[0-9]))$ ]]; then
        stat=$?
    fi

    return $stat

}

# Check that $1 is a MAC address
# Unused
function CheckMAC() {
	if [ 1 -ne $# ]; then
		LogErr "Required 1 arguments: IP address"
		return 1
	fi

	# allow lower and upper-case, as well as : (colon) or - (hyphen) as separators
	echo "$1" | grep -E '^([0-9A-Fa-f]{2}[:-]){5}([0-9A-Fa-f]{2})$' >/dev/null 2>&1

	return $?

}

# Function to set interface $1 to whatever the dhcp server assigns
# Unused
function SetIPfromDHCP(){
	if [ 1 -ne $# ]; then
		LogErr "Required 1 argument: network interface to assign the ip to"
		return 1
	fi

	# Check first argument
	ip link show "$1" >/dev/null 2>&1
	if [ 0 -ne $? ]; then
		LogErr "Network adapter $1 is not working."
		return 1
	fi

	ip -4 addr flush "$1"

	GetDistro
	case $DISTRO in
		redhat*|fedora*|centos*|ubuntu*|debian*)
			dhclient -r "$1" ; dhclient "$1"
			if [ 0 -ne $? ]; then
				LogErr "Unable to get dhcpd address for interface $1"
				return 1
			fi
			;;
		suse*)
			dhcpcd -k "$1" ; dhcpcd "$1"
			if [ 0 -ne $? ]; then
				LogErr "Unable to get dhcpd address for interface $1"
				return 1
			fi
			;;
		*)
			LogErr "Platform not supported yet!"
			return 1
			;;
	esac

	declare __IP_ADDRESS
	# Get IP-Address
	__IP_ADDRESS=$(ip -o addr show "$1" | grep -vi inet6 | cut -d '/' -f1 | awk '{print $NF}')

	if [ -z "$__IP_ADDRESS" ]; then
		LogErr "IP address did not get assigned to $1"
		return 1
	fi
	# OK
	return 0

}

# Set static IP $1 on interface $2
# It's up to the caller to make sure the interface is shut down in case this function fails
# Parameters:
# $1 == static ip
# $2 == interface
# $3 == netmask optional
function SetIPstatic() {
	if [ 2 -gt $# ]; then
		LogErr "Required 3 arguments: 1. static IP, 2. network interface, 3. (optional) netmask"
		return 1
	fi

	CheckIP "$1"
	if [ 0 -ne $? ]; then
		LogErr "Parameter $1 is not a valid IPv4 Address"
		return 1
	fi

	ip link show "$2" > /dev/null 2>&1
	if [ 0 -ne $? ]; then
		LogErr "Network adapter $2 is not working."
		return 1
	fi

	declare __netmask
	declare __interface
	declare __ip

	__netmask=${3:-255.255.255.0}
	__interface="$2"
	__ip="$1"

	echo "$__netmask" | grep '.' >/dev/null 2>&1
	if [ 0 -eq $? ]; then
		__netmask=$(NetmaskToCidr "$__netmask")
		if [ 0 -ne $? ]; then
			LogErr "$__netmask is not a valid netmask"
			return 1
		fi
	fi

	if [ "$__netmask" -ge 32 -o "$__netmask" -le 0 ]; then
		LogErr "$__netmask is not a valid cidr netmask"
		return 1
	fi

	ip link set "$__interface" down
	ip addr flush "$__interface"
	ip addr add "$__ip"/"$__netmask" dev "$__interface"
	ip link set "$__interface" up

	if [ 0 -ne $? ]; then
		LogErr "Unable to assign address $__ip/$__netmask to $__interface."
		return 5
	fi

	# Get IP-Address
	declare __IP_ADDRESS
	__IP_ADDRESS=$(ip -o addr show "${SYNTH_NET_INTERFACES[$__iterator]}" | grep -vi inet6 | cut -d '/' -f1 | awk '{print $NF}' | grep -vi '[a-z]')

	if [ -z "$__IP_ADDRESS" ]; then
		LogErr "IP address $__ip did not get assigned to $__interface"
		return 1
	fi

	# Check that addresses match
	if [ "$__IP_ADDRESS" != "$__ip" ]; then
		LogErr "New address $__IP_ADDRESS differs from static ip $__ip on interface $__interface"
		return 1
	fi

	# OK
	return 0
}

# translate network mask to CIDR notation
# Parameters:
# $1 == valid network mask
function NetmaskToCidr() {
    if [ 1 -ne $# ]; then
        LogErr "Required 1 argument: a valid network mask"
        return 1
    fi

    declare -i netbits=0
    IFS=.

    # TODO: change to another way mathmatically later.
    for dec in $1; do
        case $dec in
            255)
                netbits=$((netbits+8))
                ;;
            254)
                netbits=$((netbits+7))
                ;;
            252)
                netbits=$((netbits+6))
                ;;
            248)
                netbits=$((netbits+5))
                ;;
            240)
                netbits=$((netbits+4))
                ;;
            224)
                netbits=$((netbits+3))
                ;;
            192)
                netbits=$((netbits+2))
                ;;
            128)
                netbits=$((netbits+1))
                ;;
            0)	#nothing to add
                ;;
            *)
                LogErr "$1 is not a valid netmask"
                return 1
                ;;
        esac
    done

    echo $netbits

    return 0
}

# Remove all default gateways
function RemoveDefaultGateway() {
	while ip route del default >/dev/null 2>&1
	do : #nothing
	done

	return 0
}

# Create default gateway
# Parameters:
# $1 == gateway ip
# $2 == interface
function CreateDefaultGateway() {
	if [ 2 -ne $# ]; then
		LogErr "Required 2 arguments"
		return 1
	fi

	# check that $1 is an IP address
	CheckIP "$1"

	if [ 0 -ne $? ]; then
		LogErr "$1 is not a valid IP Address"
		return 1
	fi

	# check interface exists
	ip link show "$2" >/dev/null 2>&1
	if [ 0 -ne $? ]; then
		LogErr "No interface $2 found."
		return 1
	fi

	declare __interface
	declare __ipv4

	__ipv4="$1"
	__interface="$2"

	# before creating the new default route, delete any old route
	RemoveDefaultGateway

	# create new default gateway
	ip route add default via "$__ipv4" dev "$__interface"

	if [ 0 -ne $? ]; then
		LogErr "Unable to set $__ipv4 as a default gateway for interface $__interface"
		return 1
	fi

	# check to make sure default gateway actually was created
	ip route show | grep -i "default via $__ipv4 dev $__interface" >/dev/null 2>&1

	if [ 0 -ne $? ]; then
		LogErr "Route command succeded, but gateway does not appear to have been set."
		return 1
	fi

	return 0
}

# Create Vlan Config
# Parameters:
# $1 == interface for which to create the vlan config file
# $2 == static IP to set for vlan interface
# $3 == netmask for that interface
# $4 == vlan ID
function CreateVlanConfig() {
	if [ 4 -ne $# ]; then
		LogErr "Required 4 arguments"
		return 1
	fi

	# check interface exists
	ip link show "$1" >/dev/null 2>&1
	if [ 0 -ne $? ]; then
		LogErr "No interface $1 found."
		return 1
	fi

	# check that $2 is an IP address
	CheckIP "$2"
	if [[ $? -eq 0 ]]; then
	    netmaskConf="NETMASK"
	else
		CheckIPV6 "$2"
		if [[ $? -eq 0 ]]; then
	    	netmaskConf="PREFIX"
	    else
	    	LogErr "$2 is not a valid IP Address"
			return 1
		fi
	fi

	declare __noreg='^[0-4096]+'
	# check $4 for valid vlan range
	if ! [[ $4 =~ $__noreg ]] ; then
		LogErr "Invalid vlan ID $4 received."
		return 1
	fi

	# check that vlan driver is loaded
	if ! lsmod | grep 8021q
	then
		modprobe 8021q
	fi

	declare __interface
	declare __ip
	declare __netmask
	declare __vlanID
	declare __file_path
	declare __vlan_file_path

	__interface="$1"
	__ip="$2"
	__netmask="$3"
	__vlanID="$4"

	# consider a better cleanup of environment if an existing interfaces setup exists
	__file_path="/etc/sysconfig/network-scripts/ifcfg-$__interface"
	if [ -e "$__file_path" ]; then
		LogErr "Warning, $__file_path already exists."
		if [ -d "$__file_path" ]; then
			rm -rf "$__file_path"
		else
			rm -f "$__file_path"
		fi
	fi

	__vlan_file_path="/etc/sysconfig/network-scripts/ifcfg-$__interface.$__vlanID"
	if [ -e "$__vlan_file_path" ]; then
		LogErr "Warning, $__vlan_file_path already exists."
		if [ -d "$__vlan_file_path" ]; then
			rm -rf "$__vlan_file_path"
		else
			rm -f "$__vlan_file_path"
		fi
	fi

	GetDistro
	case $DISTRO in
		redhat*|centos*|fedora*|debian*|ubuntu*)
			ip link add link "$__interface" name "$__interface.$__vlanID" type vlan id "$__vlanID"
			ip addr add "$__ip/$__netmask" dev "$__interface.$__vlanID"
			ip link set dev "$__interface" up
			ip link set dev "$__interface.$__vlanID" up

			;;
		suse_12*)
			cat <<-EOF > "$__file_path"
				TYPE=Ethernet
				BOOTPROTO=none
				STARTMODE=auto
			EOF

			if [[ $netmaskConf == "NETMASK" ]]; then
				cat <<-EOF > "$__vlan_file_path"
					ETHERDEVICE=$__interface
					BOOTPROTO=static
					IPADDR=$__ip
					$netmaskConf=$__netmask
					STARTMODE=auto
					VLAN=yes
				EOF
			else
				cat <<-EOF > "$__vlan_file_path"
					ETHERDEVICE=$__interface
					BOOTPROTO=static
					IPADDR=$__ip/$__netmask
					STARTMODE=auto
					VLAN=yes
				EOF
			fi

			# bring real interface down and up again
			wicked ifdown "$__interface"
			wicked ifup "$__interface"
			# bring also vlan interface up
			wicked ifup "$__interface.$__vlanID"

			;;
		suse*)
			cat <<-EOF > "$__file_path"
				BOOTPROTO=static
				IPADDR=0.0.0.0
				STARTMODE=auto
			EOF

			if [[ $netmaskConf == "NETMASK" ]]; then
				cat <<-EOF > "$__vlan_file_path"
					BOOTPROTO=static
					IPADDR=$__ip
					$netmaskConf=$__netmask
					STARTMODE=auto
					VLAN=yes
					ETHERDEVICE=$__interface
				EOF
			else
				cat <<-EOF > "$__vlan_file_path"
					BOOTPROTO=static
					IPADDR=$__ip/$__netmask
					STARTMODE=auto
					VLAN=yes
					ETHERDEVICE=$__interface
				EOF
			fi

			ip link set "$__interface" down
			ip link set "$__interface" up
			ip link set "$__interface.$__vlanID" up

			;;
		*)
			LogErr "Platform not supported yet!"
			return 1
			;;
	esac

	sleep 5

	# verify change took place
	grep "$__vlanID" /proc/net/vlan/config
	if [ 0 -ne $? ]; then
		LogMsg "/proc/net/vlan/config has no vlanID of $__vlanID"
		return 1
	fi

	return 0
}

# Remove Vlan Config
# Parameters:
# $1 == interface from which to remove the vlan config file
# $2 == vlan ID
# Unused
function RemoveVlanConfig() {
	if [ 2 -ne $# ]; then
		LogErr "Required 2 arguments"
		return 1
	fi

	# check interface exists
	ip link show "$1" >/dev/null 2>&1
	if [ 0 -ne $? ]; then
		LogErr "No interface $1 found."
		return 1
	fi

	declare __noreg='^[0-4096]+'
	# check $2 for valid vlan range
	if ! [[ $2 =~ $__noreg ]] ; then
		LogErr "Invalid vlan ID $2 received."
		return 2
	fi

	declare __interface
	declare __ip
	declare __netmask
	declare __vlanID
	declare __file_path

	__interface="$1"
	__vlanID="$2"

	GetDistro
	case $DISTRO in
		redhat*|fedora*)
			__file_path="/etc/sysconfig/network-scripts/ifcfg-$__interface.$__vlanID"
			if [ -e "$__file_path" ]; then
				LogErr "Found $__file_path ."
				if [ -d "$__file_path" ]; then
					rm -rf "$__file_path"
				else
					rm -f "$__file_path"
				fi
			fi
			service network restart 2>&1

			# make sure the interface is down
			ip link set "$__interface.$__vlanID" down
			;;
		suse_12*)
			__file_path="/etc/sysconfig/network/ifcfg-$__interface.$__vlanID"
			if [ -e "$__file_path" ]; then
				LogErr "Found $__file_path ."
				if [ -d "$__file_path" ]; then
					rm -rf "$__file_path"
				else
					rm -f "$__file_path"
				fi
			fi
			wicked ifdown "$__interface.$__vlanID"
			# make sure the interface is down
			ip link set "$__interface.$__vlanID" down
			;;
		suse*)
			__file_path="/etc/sysconfig/network/ifcfg-$__interface.$__vlanID"
			if [ -e "$__file_path" ]; then
				LogErr "Found $__file_path ."
				if [ -d "$__file_path" ]; then
					rm -rf "$__file_path"
				else
					rm -f "$__file_path"
				fi
			fi

			ip link set "$__interface.$__vlanID" down
			ip link set "$__interface" down
			ip link set "$__interface" up

			# make sure the interface is down
			ip link set "$__interface.$__vlanID" down
			;;
		debian*|ubuntu*)
			__file_path="/etc/network/interfaces"
			if [ ! -e "$__file_path" ]; then
				LogErr "Warning, $__file_path does not exist."
				return 0
			fi
			if [ ! -d "$(dirname $__file_path)" ]; then
				LogErr "Warning, $(dirname $__file_path) does not exist."
				return 0
			else
				rm -f "$(dirname $__file_path)"
				LogErr "Warning $(dirname $__file_path) is not a directory"
				mkdir -p "$(dirname $__file_path)"
				touch "$__file_path"
			fi

			declare __first_iface
			declare __last_line
			declare __second_iface
			# delete any previously existing lines containing the desired vlan interface
			# get first line number containing our interested interface
			__first_iface=$(awk "/iface $__interface.$__vlanID/ { print NR; exit }" "$__file_path")
			# if there was any such line found, delete it and any related config lines
			if [ -n "$__first_iface" ]; then
				# get the last line of the file
				__last_line=$(wc -l $__file_path | cut -d ' ' -f 1)
				# sanity check
				if [ "$__first_iface" -gt "$__last_line" ]; then
					LogErr "Error while parsing $__file_path . First iface line is gt last line in file"
					return 1
				fi

				# get the last x lines after __first_iface
				__second_iface=$((__last_line-__first_iface))

				# if the first_iface was also the last line in the file
				if [ "$__second_iface" -eq 0 ]; then
					__second_iface=$__last_line
				else
					# get the line number of the seconf iface line
					__second_iface=$(tail -n $__second_iface $__file_path | awk "/iface/ { print NR; exit }")

					if [ -z $__second_iface ]; then
						__second_iface="$__last_line"
					else
						__second_iface=$((__first_iface+__second_iface-1))
					fi


					if [ "$__second_iface" -gt "$__last_line" ]; then
						LogErr "Error while parsing $__file_path . Second iface line is gt last line in file"
						return 1
					fi

					if [ "$__second_iface" -le "$__first_iface" ]; then
						LogErr "Error while parsing $__file_path . Second iface line is gt last line in file"
						return 1
					fi
				fi
				# now delete all lines between the first iface and the second iface
				sed -i "$__first_iface,${__second_iface}d" "$__file_path"
			fi

			sed -i "/auto $__interface.$__vlanID/d" "$__file_path"

			;;
		*)
			LogErr "Platform not supported yet!"
			return 3
			;;
	esac

	return 0
}

# Create ifup config file
# Parameters:
# $1 == interface name
# $2 == static | dhcp
# $3 == IP Address
# $4 == Subnet Mask
# if $2 is set to dhcp, $3 and $4 are ignored
function CreateIfupConfigFile() {
	if [ 2 -gt $# -o 4 -lt $# ]; then
		LogErr "Required 2 or 4 arguments"
		return 1
	fi

	# check interface exists
	ip link show "$1" >/dev/null 2>&1
	if [ 0 -ne $? ]; then
		LogErr "Found no interface $1"
		return 1
	fi

	declare __interface_name="$1"
	declare __create_static=0
	declare __ip
	declare __netmask
	declare __file_path
	ipv6=false

	case "$2" in
		static)
			__create_static=1
			;;
		dhcp)
			__create_static=0
			;;
		*)
			LogErr "\$2 needs to be either static or dhcp (received $2)"
			return 2
			;;
	esac

	if [ "$__create_static" -eq 0 ]; then
		# create config file for dhcp
		GetDistro
		case $DISTRO in
			suse_12*)
				__file_path="/etc/sysconfig/network/ifcfg-$__interface_name"
				if [ ! -d "$(dirname $__file_path)" ]; then
					LogErr "$(dirname $__file_path) does not exist! Something is wrong with the network config!"
					return 3
				fi

				if [ -e "$__file_path" ]; then
					LogErr "Warning will overwrite $__file_path ."
				fi

				cat <<-EOF > "$__file_path"
					STARTMODE='auto'
					BOOTPROTO='dhcp'
				EOF

				wicked ifdown "$__interface_name"
				wicked ifup "$__interface_name"
				;;
			suse*)
				__file_path="/etc/sysconfig/network/ifcfg-$__interface_name"
				if [ ! -d "$(dirname $__file_path)" ]; then
					LogErr "$(dirname $__file_path) does not exist! Something is wrong with the network config!"
					return 3
				fi

				if [ -e "$__file_path" ]; then
					LogErr "Warning will overwrite $__file_path ."
				fi

				cat <<-EOF > "$__file_path"
					STARTMODE=manual
					BOOTPROTO=dhcp
				EOF

				ip link set "$__interface_name" down
				ip link set "$__interface_name" up
				;;
			redhat_6|centos_6|redhat_7|redhat_8|centos_7|centos_8|fedora*)
				__file_path="/etc/sysconfig/network-scripts/ifcfg-$__interface_name"
				if [ ! -d "$(dirname $__file_path)" ]; then
					LogErr "$(dirname $__file_path) does not exist! Something is wrong with the network config!"
					return 3
				fi

				if [ -e "$__file_path" ]; then
					LogErr "Warning will overwrite $__file_path ."
				fi

				cat <<-EOF > "$__file_path"
					DEVICE="$__interface_name"
					BOOTPROTO=dhcp
				EOF

				ip link set "$__interface_name" down
				ip link set "$__interface_name" up
				service network restart || service networking restart || service NetworkManager restart

				;;
			redhat_5|centos_5)
				__file_path="/etc/sysconfig/network-scripts/ifcfg-$__interface_name"
				if [ ! -d "$(dirname $__file_path)" ]; then
					LogErr "$(dirname $__file_path) does not exist! Something is wrong with the network config!"
					return 3
				fi

				if [ -e "$__file_path" ]; then
					LogErr "Warning will overwrite $__file_path ."
				fi

				cat <<-EOF > "$__file_path"
					DEVICE="$__interface_name"
					BOOTPROTO=dhcp
					IPV6INIT=yes
				EOF

				cat <<-EOF >> "/etc/sysconfig/network"
					NETWORKING_IPV6=yes
				EOF

				ip link set "$__interface_name" up

				;;
			debian*|ubuntu*)
				if [ -d /etc/netplan/ ]; then
					__file_path="/etc/netplan/01-network.yaml"
					rm -rf $__file_path
					echo "network:" >> $__file_path
					echo "    ethernets:" >> $__file_path
					echo "        $__interface_name:" >> $__file_path
					echo "            dhcp4: true" >> $__file_path
					echo "    version: 2" >> $__file_path
					LogMsg "Generate file $__file_path, then run netplan apply."
					netplan apply
					if [ 0 -ne $? ]; then
						LogErr "Fail to run netplan apply!"
						return 1
					fi
				else
					__file_path="/etc/network/interfaces"
					if [ ! -d "$(dirname $__file_path)" ]; then
						LogErr "$(dirname $__file_path) does not exist! Something is wrong with the network config!"
						return 3
					fi

					if [ -e "$__file_path" ]; then
						LogErr "Warning will overwrite $__file_path ."
					fi

					#Check if interface is already configured. If so, delete old config
					if grep -q "$__interface_name" $__file_path
					then
						LogErr "Warning will delete older configuration of interface $__interface_name"
						sed -i "/$__interface_name/d" $__file_path
					fi

					cat <<-EOF >> "$__file_path"
						auto $__interface_name
						iface $__interface_name inet dhcp
					EOF

					ip link set "$__interface_name" up
					service networking restart || service network restart
					if $(ifup --help > /dev/null 2>&1) ; then
						ifup "$__interface_name"
					fi
				fi
				;;
			*)
				LogErr "Platform not supported yet!"
				return 1
				;;
		esac
	else
		# create config file for static
		if [ $# -ne 4 ]; then
			LogErr "if static config is selected, please provide 4 arguments"
			return 1
		fi

		if [[ $3 == *":"* ]]; then
			CheckIPV6 "$3"
			if [ 0 -ne $? ]; then
				LogErr "$3 is not a valid IPV6 Address"
				return 1
			fi
			ipv6=true
		else
			CheckIP "$3"
			if [ 0 -ne $? ]; then
				LogErr "$3 is not a valid IP Address"
				return 2
			fi
		fi

		__ip="$3"
		__netmask="$4"
		declare -i lineNumber

		GetDistro

		case $DISTRO in
			suse_12*|suse_15*)
				__file_path="/etc/sysconfig/network/ifcfg-$__interface_name"
				if [ ! -d "$(dirname $__file_path)" ]; then
					LogErr "$(dirname $__file_path) does not exist! Something is wrong with the network config!"
					return 1
				fi

				if [ -e "$__file_path" ]; then
					LogErr "Warning will overwrite $__file_path ."
				fi
				if [[ $ipv6 == false ]]; then
					cat <<-EOF > "$__file_path"
						STARTMODE=manual
						BOOTPROTO=static
						IPADDR="$__ip"
						NETMASK="$__netmask"
					EOF
				else
					cat <<-EOF > "$__file_path"
						STARTMODE=manual
						BOOTPROTO=static
						IPADDR="$__ip/$__netmask"
					EOF
				fi

				wicked ifdown "$__interface_name"
				wicked ifup "$__interface_name"
				;;
			suse*)
				__file_path="/etc/sysconfig/network/ifcfg-$__interface_name"
				if [ ! -d "$(dirname $__file_path)" ]; then
					LogErr "$(dirname $__file_path) does not exist! Something is wrong with the network config!"
					return 1
				fi

				if [ -e "$__file_path" ]; then
					LogErr "Warning will overwrite $__file_path ."
				fi

				cat <<-EOF > "$__file_path"
					STARTMODE=manual
					BOOTPROTO=static
					IPADDR="$__ip"
					NETMASK="$__netmask"
				EOF

				ip link set "$__interface_name" down
				ip link set "$__interface_name" up
				;;
			redhat*|centos*|fedora*)
				__file_path="/etc/sysconfig/network-scripts/ifcfg-$__interface_name"
				if [ ! -d "$(dirname $__file_path)" ]; then
					LogErr "$(dirname $__file_path) does not exist! Something is wrong with the network config!"
					return 1
				fi

				if [ -e "$__file_path" ]; then
					LogErr "Warning will overwrite $__file_path ."
				fi

				if [[ $ipv6 == false ]]; then
					cat <<-EOF > "$__file_path"
						DEVICE="$__interface_name"
						BOOTPROTO=none
						IPADDR="$__ip"
						NETMASK="$__netmask"
					EOF
				else
					cat <<-EOF > "$__file_path"
						DEVICE="$__interface_name"
						BOOTPROTO=none
						IPV6ADDR="$__ip"
						IPV6INIT=yes
						PREFIX="$__netmask"
					EOF
				fi

				ip link set "$__interface_name" down
				ip link set "$__interface_name" up
				service network restart || service networking restart || service NetworkManager restart
				;;

			debian*|ubuntu*)
				if [ -d /etc/netplan/ ]; then
					__file_path="/etc/netplan/01-static-network.yaml"
					rm -rf $__file_path
					echo "network:" >> "$__file_path"
					echo "    version: 2" >> "$__file_path"
					echo "    ethernets:" >> "$__file_path"
					echo "        $__interface_name:" >> "$__file_path"
					echo "            dhcp4: no" >> "$__file_path"
					echo "            addresses: [$__ip/24]" >> "$__file_path"
					LogMsg "Generate file $__file_path, then run netplan apply."
					netplan apply
					if [ 0 -ne $? ]; then
						LogErr "Fail to run netplan apply!"
						return 1
					fi
				else
					__file_path="/etc/network/interfaces"
					if [ ! -d "$(dirname $__file_path)" ]; then
						LogErr "$(dirname $__file_path) does not exist! Something is wrong with the network config!"
						return 1
					fi

					if [ -e "$__file_path" ]; then
						LogErr "Warning will overwrite $__file_path ."
					fi

					#Check if interface is already configured. If so, delete old config
					if [ grep -q "$__interface_name" $__file_path ]; then
						LogErr "Warning will delete older configuration of interface $__interface_name"
						lineNumber=$(cat -n $__file_path |grep "iface $__interface_name"| awk '{print $1;}')
						if [ $lineNumber ]; then
							lineNumber=$lineNumber+1
							sed -i "${lineNumber},+1 d" $__file_path
						fi
						sed -i "/$__interface_name/d" $__file_path
					fi

					if [[ $ipv6 == false ]]; then
						cat <<-EOF >> "$__file_path"
							auto $__interface_name
							iface $__interface_name inet static
							address $__ip
							netmask $__netmask
						EOF
					else
						cat <<-EOF >> "$__file_path"
							auto $__interface_name
							iface $__interface_name inet6 static
							address $__ip
							netmask $__netmask
						EOF
					fi

					ip link set "$__interface_name" up
					service networking restart || service network restart
					if $(ifup --help > /dev/null 2>&1) ; then
						ifup "$__interface_name"
					fi
				fi
				;;
			*)
				LogErr "Platform not supported!"
				return 1
				;;
		esac
	fi

	sysctl -w net.ipv4.conf.all.rp_filter=0
	sysctl -w net.ipv4.conf.default.rp_filter=0
	sysctl -w net.ipv4.conf.eth0.rp_filter=0
	sysctl -w net.ipv4.conf.$__interface_name.rp_filter=0
	sleep 5

	return 0
}

# Control Network Manager
# Parameters:
# $1 == start | stop
# Unusued
function ControlNetworkManager() {
    if [ 1 -ne $# ]; then
        LogErr "Required 1 argument: start | stop"
        return 1
    fi

    # Check first argument
    if [ x"$1" != xstop ] && [ x"$1" != xstart ]; then
        LogErr "Required 1 argument: start | stop."
        return 1
    fi

    GetDistro
    case $DISTRO in
        redhat*|fedora*|centos*)
            # check that we have a NetworkManager service running
            service NetworkManager status
            if [ 0 -ne $? ]; then
                LogMsg "NetworkManager does not appear to be running."
                return 0
            fi
            # now try to start|stop the service
            service NetworkManager $1
            if [ 0 -ne $? ]; then
                LogMsg "Unable to $1 NetworkManager."
                return 1
            else
                LogMsg "Successfully ${1}ed NetworkManager."
            fi
            ;;
        suse*)
            # no service file
            # edit /etc/sysconfig/network/config and set NETWORKMANAGER=no
            declare __nm_activated
            if [ x"$1" = xstart ]; then
                __nm_activated=yes
            else
                __nm_activated=no
            fi

            if [ -f /etc/sysconfig/network/config ]; then
                grep '^NETWORKMANAGER=' /etc/sysconfig/network/config
                if [ 0 -eq $? ]; then
                    sed -i "s/^NETWORKMANAGER=.*/NETWORKMANAGER=$__nm_activated/g" /etc/sysconfig/network/config
                else
                    echo "NETWORKMANAGER=$__nm_activated" >> /etc/sysconfig/network/config
                fi

                # before restarting service, save the LIS network interface details and restore them after restarting. (or at least try)
                # this needs to be done in the caller, as this function cannot be expected to read the constants file and know which interface to reconfigure.
                service network restart
            else
                LogMsg "No network config file found at /etc/sysconfig/network/config"
                return 1
            fi

            LogMsg "Successfully ${1}ed NetworkManager."
            ;;
        debian*|ubuntu*)
            # check that we have a NetworkManager service running
            service network-manager status
            if [ 0 -ne $? ]; then
                LogMsg "NetworkManager does not appear to be running."
                return 0
            fi
            # now try to start|stop the service
            service network-manager $1
            if [ 0 -ne $? ]; then
                LogMsg "Unable to $1 NetworkManager."
                return 1
            else
                LogMsg "Successfully ${1}ed NetworkManager."
            fi
            ;;
        *)
            LogMsg "Platform not supported!"
            return 1
            ;;
    esac

    return 0
}

# Convenience Function to disable NetworkManager
function DisableNetworkManager() {
	ControlNetworkManager stop
	# propagate return value from ControlNetworkManager
	return $?
}

# Convenience Function to enable NetworkManager
# Unused
function EnableNetworkManager() {
	ControlNetworkManager start
	# propagate return value from ControlNetworkManager
	return $?
}

# Setup a bridge named br0
# $1 == Bridge IP Address
# $2 == Bridge netmask
# $3 - $# == Interfaces to attach to bridge
# if no parameter is given outside of IP and Netmask, all interfaces will be added (except lo)
# Unused
function SetupBridge() {
	if [ $# -lt 2 ]; then
		LogErr "Required at least 2 parameters"
		return 1
	fi

	declare -a __bridge_interfaces
	declare __bridge_ip
	declare __bridge_netmask

	CheckIP "$1"

	if [ 0 -ne $? ]; then
		LogErr "$1 is not a valid IP Address"
		return 1
	fi

	__bridge_ip="$1"
	__bridge_netmask="$2"

	echo "$__bridge_netmask" | grep '.' >/dev/null 2>&1
	if [  0 -eq $? ]; then
		__bridge_netmask=$(NetmaskToCidr "$__bridge_netmask")
		if [ 0 -ne $? ]; then
			LogErr "$__bridge_netmask is not a valid netmask"
			return 1
		fi
	fi

	if [ "$__bridge_netmask" -ge 32 -o "$__bridge_netmask" -le 0 ]; then
		LogErr "$__bridge_netmask is not a valid cidr netmask"
		return 1
	fi

	if [ 2 -eq $# ]; then
		LogMsg "Received no interface argument. All network interfaces found will be attached to the bridge."
		# Get all synthetic interfaces
		GetSynthNetInterfaces
		# Remove the loopback interface
		SYNTH_NET_INTERFACES=(${SYNTH_NET_INTERFACES[@]/lo/})

		# Get the legacy interfaces
		GetLegacyNetInterfaces
		# Remove the loopback interface
		LEGACY_NET_INTERFACES=(${LEGACY_NET_INTERFACES[@]/lo/})
		# Remove the bridge itself
		LEGACY_NET_INTERFACES=(${LEGACY_NET_INTERFACES[@]/br0/})

		# concat both arrays and use this new variable from now on.
		__bridge_interfaces=("${SYNTH_NET_INTERFACES[@]}" "${LEGACY_NET_INTERFACES[@]}")

		if [ ${#__bridge_interfaces[@]} -eq 0 ]; then
			LogErr "No interfaces found"
			return 1
		fi

	else
		# get rid of the first two parameters
		shift
		shift
		# and loop through the remaining ones
		declare __iterator
		for __iterator in "$@"; do
			ip link show "$__iterator" >/dev/null 2>&1
			if [ 0 -ne $? ]; then
				LogErr "Interface $__iterator not working or not present"
				return 1
			fi
			__bridge_interfaces=("${__bridge_interfaces[@]}" "$__iterator")
		done
	fi

	# create bridge br0
	brctl addbr br0
	if [ 0 -ne $? ]; then
		LogErr "Unable to create bridge br0"
		return 1
	fi

	# turn off stp
	brctl stp br0 off

	declare __iface
	# set all interfaces to 0.0.0.0 and then add them to the bridge
	for __iface in ${__bridge_interfaces[@]}; do
		ip link set "$__iface" down
		ip addr flush dev "$__iface"
		ip link set "$__iface" up
		ip link set dev "$__iface" promisc on
		#add interface to bridge
		brctl addif br0 "$__iface"
		if [ 0 -ne $? ]; then
			LogErr "Unable to add interface $__iface to bridge br0"
			return 1
		fi
		LogErr "Added $__iface to bridge"
		echo "1" > /proc/sys/net/ipv4/conf/"$__iface"/proxy_arp
		echo "1" > /proc/sys/net/ipv4/conf/"$__iface"/forwarding

	done

	#setup forwarding on bridge
	echo "1" > /proc/sys/net/ipv4/conf/br0/forwarding
	echo "1" > /proc/sys/net/ipv4/conf/br0/proxy_arp
	echo "1" > /proc/sys/net/ipv4/ip_forward

	ip link set br0 down
	ip addr add "$__bridge_ip"/"$__bridge_netmask" dev br0
	ip link set br0 up
	LogMsg "$(brctl show br0)"
	LogMsg "Successfully create a new bridge"
	# done
	return 0
}

# TearDown Bridge br0
# Unused
function TearDownBridge() {
	ip link show br0 >/dev/null 2>&1
	if [ 0 -ne $? ]; then
		LogErr "No interface br0 found"
		return 1
	fi

	brctl show br0
	if [ 0 -ne $? ]; then
		LogErr "No bridge br0 found"
		return 1
	fi

	# get Mac Addresses of interfaces attached to the bridge
	declare __bridge_macs
	__bridge_macs=$(brctl showmacs br0 | grep -i "yes" | cut -f 2)

	# get the interfaces associated with those macs
	declare __mac
	declare __bridge_interfaces

	for __mac in $__bridge_macs; do
		__bridge_interfaces=$(grep -il "$__mac" /sys/class/net/*/address)
		if [ 0 -ne $? ]; then
			LogErr "MAC Address $__mac does not belong to any interface."
			UpdateSummary "$msg"
			SetTestStateFailed
			return 1
		fi

		# get just the interface name from the path
		__bridge_interfaces=$(basename "$(dirname "$__sys_interface")")

		ip link show "$__bridge_interfaces" >/dev/null 2>&1
		if [ 0 -ne $? ]; then
			LogErr "Could not find interface $__bridge_interfaces"
			return 1
		fi

		brctl delif br0 "$__bridge_interfaces"
	done

	# remove the bridge itself
	ip link set br0 down
	brctl delbr br0

	return 0
}

# Check free space
# $1 path to directory to check for free space
# $2 number of bytes to compare
# return == 0 if total free space is greater than $2
# return 1 otherwise
function IsFreeSpace() {
	if [ 2 -ne $# ]; then
		LogMsg "IsFreeSpace takes 2 arguments: path/to/dir to check for free space and number of bytes needed free"
		return -1
	fi

	declare -i __total_free_bytes=0
	__total_free_bytes=$(($(df "$1" | awk '/[0-9]%/{print $(NF-2)}')*1024))		#df returnes size in kb-blocks
	if [ "$2" -gt "$__total_free_bytes" ]; then
		return 1
	fi
	return 0
}

declare os_VENDOR os_RELEASE os_UPDATE os_PACKAGE os_CODENAME

########################################################################
# Determine what OS is running
########################################################################
# GetOSVersion
function GetOSVersion {
    # Figure out which vendor we are
    if [[ -x "$(which sw_vers 2>/dev/null)" ]]; then
        # OS/X
        os_VENDOR=$(sw_vers -productName)
        os_RELEASE=$(sw_vers -productVersion)
        os_UPDATE=${os_RELEASE##*.}
        os_RELEASE=${os_RELEASE%.*}
        if [[ "$os_RELEASE" =~ "10.7" ]]; then
            os_CODENAME="lion"
        elif [[ "$os_RELEASE" =~ "10.6" ]]; then
            os_CODENAME="snow leopard"
        elif [[ "$os_RELEASE" =~ "10.5" ]]; then
            os_CODENAME="leopard"
        elif [[ "$os_RELEASE" =~ "10.4" ]]; then
            os_CODENAME="tiger"
        elif [[ "$os_RELEASE" =~ "10.3" ]]; then
            os_CODENAME="panther"
        else
            os_CODENAME=""
        fi

    elif [[ -r /etc/redhat-release ]]; then
        # Red Hat Enterprise Linux Server release 5.5 (Tikanga)
        # Red Hat Enterprise Linux Server release 7.0 Beta (Maipo)
        # CentOS release 5.5 (Final)
        # CentOS Linux release 6.0 (Final)
        # Fedora release 16 (Verne)
        # XenServer release 6.2.0-70446c (xenenterprise)
        os_CODENAME=""
        for r in "Red Hat" CentOS Fedora XenServer; do
            os_VENDOR=$r
            if [[ -n $(grep "${r}" "/etc/redhat-release") ]]; then
                ver=$(sed -e 's/^.* \([0-9].*\) (\(.*\)).*$/\1\|\2/' /etc/redhat-release)
                os_CODENAME=${ver#*|}
                os_RELEASE=${ver%|*}
                os_UPDATE=${os_RELEASE##*.}
                # Fix when os_UPDATE not only contains number, e.g. '7.0 Beta (Maipo)'
                os_UPDATE_pattern='^[0-9].* .*[^0-9].*'
                if [[ $os_VENDOR == "Red Hat" ]] && [[ $os_UPDATE =~ $os_UPDATE_pattern ]]; then
                    os_UPDATE=${os_UPDATE% *}
                fi
                os_RELEASE=${os_RELEASE%.*}
                break
            fi
            os_VENDOR=""
        done
        os_PACKAGE="rpm"

    elif [[ -x $(which lsb_release 2>/dev/null) ]]; then
        os_VENDOR=$(lsb_release -i -s)
        os_RELEASE=$(lsb_release -r -s)
        os_UPDATE=""
        os_PACKAGE="rpm"
        if [[ "Debian,Ubuntu,LinuxMint" =~ $os_VENDOR ]]; then
            os_PACKAGE="deb"
        elif [[ "SUSE LINUX" =~ $os_VENDOR ]]; then
            lsb_release -d -s | grep -q openSUSE
            if [[ $? -eq 0 ]]; then
                os_VENDOR="openSUSE"
            fi
        elif [[ $os_VENDOR == "openSUSE project" ]]; then
            os_VENDOR="openSUSE"
        elif [[ $os_VENDOR =~ Red.*Hat ]]; then
            os_VENDOR="Red Hat"
        fi
        os_CODENAME=$(lsb_release -c -s)

    elif [[ -r /etc/SuSE-brand || -r /etc/SUSE-brand ]]; then
        os_VENDOR=$(head -1 /etc/S*SE-brand)
        os_VERSION=$(cat /etc/S*SE-brand | awk '/VERSION/ {print $NF}')
        os_RELEASE=$os_VERSION
        os_PACKAGE="rpm"

    elif [[ -r /etc/SuSE-release ]]; then
        for r in openSUSE "SUSE Linux"; do
            if [[ "$r" = "SUSE Linux" ]]; then
                os_VENDOR="SUSE LINUX"
            else
                os_VENDOR=$r
            fi

            if [[ -n "$(grep "${r}" /etc/SuSE-release)" ]]; then
                os_CODENAME=$(grep "CODENAME = " /etc/SuSE-release | sed 's:.* = ::g')
                os_RELEASE=$(grep "VERSION = " /etc/SuSE-release | sed 's:.* = ::g')
                os_UPDATE=$(grep "PATCHLEVEL = " /etc/SuSE-release | sed 's:.* = ::g')
                break
            fi
            os_VENDOR=""
        done
        os_PACKAGE="rpm"
    # If lsb_release is not installed, we should be able to detect Debian OS
    elif [[ -f /etc/debian_version ]] && [[ $(cat /proc/version) =~ "Debian" ]]; then
        os_VENDOR="Debian"
        os_PACKAGE="deb"
        os_CODENAME=$(awk '/VERSION=/' /etc/os-release | sed 's/VERSION=//' | sed -r 's/\"|\(|\)//g' | awk '{print $2}')
        os_RELEASE=$(awk '/VERSION_ID=/' /etc/os-release | sed 's/VERSION_ID=//' | sed 's/\"//g')
    elif [[ -f /etc/os-release ]] && [[ $(cat /etc/os-release) =~ "SUSE Linux Enterprise Server 15" ]]; then
        os_VENDOR="SLES"
        os_PACKAGE="rpm"
        os_CODENAME=""
        os_RELEASE=$(awk '/VERSION_ID=/' /etc/os-release | sed 's/VERSION_ID=//' | sed 's/\"//g')
    elif [[ -f /etc/os-release ]] && [[ $(cat /etc/os-release) =~ "SUSE Linux Enterprise High Performance Computing" ]]; then
        os_VENDOR="SLEHPC"
        os_PACKAGE="rpm"
        os_CODENAME=""
        os_RELEASE=$(awk '/VERSION_ID=/' /etc/os-release | sed 's/VERSION_ID=//' | sed 's/\"//g')
    fi
    export os_VENDOR os_RELEASE os_UPDATE os_PACKAGE os_CODENAME
}

function GetGuestGeneration() {
    if [ -d /sys/firmware/efi/ ]; then
        os_GENERATION=2
    else
        os_GENERATION=1
    fi
	LogMsg "Generation: $os_GENERATION"
}

#######################################################################
# Perform a minor kernel upgrade on CentOS/RHEL distros
#######################################################################
function UpgradeMinorKernel() {
	os_version=$(sed -e 's/^.* \([0-9].*\) (\(.*\)).*$/\1/' /etc/redhat-release)

	grep CentOS /etc/redhat-release
	if [ $? -eq 0 ]; then
		# Make changes to CentOS-Vault.repo
		sed -i "s/enabled=\S*/enabled=1/g" /etc/yum.repos.d/CentOS-Vault.repo

		# A CentOS 6.x specific command
		sed -i "s/6.0/$os_version/g" /etc/yum.repos.d/CentOS-Vault.repo

		# Get kernel version
		kernel_version=$(sed 's/.el.*//' <<< "$(uname -r)")
		sts=$(yum install kernel-${kernel_version}* -y)
		if [ $? -ne 0 ]; then
			sed -i "s/enabled=\S*/enabled=0/g" /etc/yum.repos.d/CentOS-Vault.repo
			sts=$(yum install kernel-${kernel_version}* -y)
		fi
	fi

	grep "Red Hat" /etc/redhat-release
	if [ $? -eq 0 ]; then
		sts=$(yum install -y --releasever=${os_version} kernel)
	fi

	if [ $sts -ne 0 ]; then
		return 1
	fi

	return 0
}

function VerifyIsEthtool() {
	# Should have "return" value: 0, if existed. Otherwise, 1.
	# Check for ethtool. If it's not on the system, install it.
	ethtool --version
	if [ $? -ne 0 ]; then
		LogMsg "Ethtool not found. Trying to install it."
		update_repos
		install_package "ethtool"
	fi
	which ethtool
	if [ $? -eq 0 ]; then
		LogMsg "Ethtool is successfully installed!"
		return 0
	else
		LogErr "Ethtool installation failed"
		return 1
	fi
}

# Function that will check for Call Traces on VM after 2 minutes
# This function assumes that check_traces.sh is already on the VM
function CheckCallTracesWithDelay() {
    dos2unix -q check_traces.sh
    echo 'sleep 5 && bash check_traces.sh check_traces.log &' > runtest_traces.sh
    bash runtest_traces.sh > check_traces.log 2>&1
    sleep $1
    cat check_traces.log | grep ERROR
    if [ $? -eq 0 ]; then
        msg="ERROR: Call traces have been found on VM after the test run"
        LogErr "$msg"
        UpdateSummary "$msg"
        SetTestStateFailed
        exit 1
    else
        return 0
    fi
}

# Get the verison of LIS
function get_lis_version() {
	lis_version=$(modinfo hv_vmbus 2>/dev/null | grep "^version:"| awk '{print $2}')
	if [ "$lis_version" == "" ]; then
		lis_version="Default_LIS"
	fi
	echo $lis_version
}

# Get the version of host
function get_host_version() {
	dmesg | grep "Host Build" | sed "s/.*Host Build://"| awk '{print  $1}'| sed "s/;//"
}

# Validate the exit status of previous execution
function check_exit_status() {
	# The failed/aborted options are used when Linux script is the testscript,
	# to check the checkpoint and set test result.
	exit_status=$?
	message=$1
	test_state=$2

	cmd="echo"
	if [ $exit_status -ne 0 ]; then
		$cmd "$message: Failed (exit code: $exit_status)"
		UpdateSummary "$message Failed·(exit·code:·$exit_status)"
		case "${test_state}" in
			failed)
				SetTestStateFailed
				exit 0
				;;
			aborted)
				SetTestStateAborted
				exit 0
				;;
			exit)
				SetTestStateAborted
				exit $exit_status
				;;
			*)
				LogErr "Unsupported check_exit_status option: ${test_state}"
				;;
		esac
	else
		$cmd "$message: Success"
		UpdateSummary "$message: Success"
	fi
}

# Validate the previous command exit code is 0
function VerifyExitCodeZero() {
	check_exit_status "$1" "failed" "$2"
}

# Validate the previous command exit code is not 0
function VerifyExitCodeNotZero() {
	[ $? -ne 0 ]
	check_exit_status "$1" "failed" "$2"
}

# Detect the version of Linux distribution, it gets the version only
function detect_linux_distribution_version() {
	local distro_version="Unknown"
	if [ -f /etc/centos-release ]; then
		distro_version=$(cat /etc/centos-release | sed s/.*release\ // | sed s/\ .*//)
	elif [ -f /etc/oracle-release ]; then
		distro_version=$(cat /etc/oracle-release | sed s/.*release\ // | sed s/\ .*//)
	elif [ -f /etc/redhat-release ]; then
		distro_version=$(cat /etc/redhat-release | sed s/.*release\ // | sed s/\ .*//)
	elif [ -f /etc/os-release ]; then
		distro_version=$(cat /etc/os-release|sed 's/"//g'|grep "VERSION_ID="| sed 's/VERSION_ID=//'| sed 's/\r//')
	elif [ -f /usr/share/clear/version ]; then
		distro_version=$(cat /usr/share/clear/version)
	fi
	echo $distro_version
}

# Detect the Linux distribution name, it gets the name in lowercase
function detect_linux_distribution() {
	if ls /etc/*release* 1> /dev/null 2>&1; then
		local linux_distribution=$(cat /etc/*release*|sed 's/"//g'|grep "^ID="| sed 's/ID=//')
		local temp_text=$(cat /etc/*release*)
	elif [ -f "/usr/lib/os-release" ]; then
		local linux_distribution=$(cat /usr/lib/os-release|sed 's/"//g'|grep "^ID="| sed 's/ID=//')
		local temp_text=$(cat /usr/lib/os-release)
	fi
	if [ "$linux_distribution" == "" ]; then
		if echo "$temp_text" | grep -qi "ol"; then
			linux_distribution='oracle'
		elif echo "$temp_text" | grep -qi "Ubuntu"; then
			linux_distribution='ubuntu'
		elif echo "$temp_text" | grep -qi "SUSE Linux"; then
			linux_distribution='suse'
		elif echo "$temp_text" | grep -qi "openSUSE"; then
			linux_distribution='opensuse'
		elif echo "$temp_text" | grep -qi "centos"; then
			linux_distribution='centos'
		elif echo "$temp_text" | grep -qi "Oracle"; then
			linux_distribution='oracle'
		elif echo "$temp_text" | grep -qi "Red Hat"; then
			linux_distribution='rhel'
		else
			linux_distribution='unknown'
		fi
	elif [ "$linux_distribution" == "ol" ]; then
		linux_distribution='oracle'
	elif echo "$linux_distribution" | grep -qi "debian"; then
		linux_distribution='debian'
	fi
	echo "$(echo "$linux_distribution" | awk '{print tolower($0)}')"
}

# Update reposiotry
function update_repos() {
	case "$DISTRO_NAME" in
		oracle|rhel|centos)
			yum clean all
			;;
		ubuntu|debian)
			dpkg_configure
			apt-get update
			;;
		suse|opensuse|sles|sle_hpc)
			_ret=$(zypper refresh)
			_azure_kernel=$(uname -r)
			if [[ $_ret == *"Warning"* && $_azure_kernel == *"default"* ]]; then
				LogErr "SAP or BYOS do not have repo configuration. Abort the test"
				return 1
			fi
			;;
		clear-linux-os)
			swupd update
			;;
		*)
			LogErr "Unknown distribution"
			return 1
	esac
}

# Install RPM package
function install_rpm () {
	package_name=$1
	sudo rpm -ivh --nodeps  $package_name
	check_exit_status "install_rpm $package_name" "exit"
}

# Install DEB package
function install_deb () {
	package_name=$1
	sudo dpkg -i $package_name
	check_exit_status "dpkg -i $package_name"
	sudo apt-get install -f
	check_exit_status "install_deb $package_name" "exit"
}

# Apt-get install packages, parameter: package name
function apt_get_install () {
	package_name=$1
	dpkg_configure
	sudo DEBIAN_FRONTEND=noninteractive apt --fix-broken install -y
	sudo DEBIAN_FRONTEND=noninteractive apt-get install -y --force-yes $package_name
	check_exit_status "apt_get_install $package_name" "exit"
}

# Apt-get remove packages, parameter: package name
function apt_get_remove () {
	package_name=$1
	dpkg_configure
	sudo DEBIAN_FRONTEND=noninteractive apt-get remove -y --force-yes $package_name
	check_exit_status "apt_get_remove $package_name" "exit"
}

# Yum install packages, parameter: package name
function yum_install () {
	package_name=$1
	sudo yum -y --nogpgcheck install $package_name
	check_exit_status "yum_install $package_name" "exit"
}

# Yum remove packages, parameter: package name
function yum_remove () {
	package_name=$1
	sudo yum -y remove $package_name
	check_exit_status "yum_remove $package_name" "exit"
}

# Zypper install packages, parameter: package name
function zypper_install () {
	package_name=$1
	CheckInstallLockSLES
	sudo zypper --no-gpg-checks --non-interactive --gpg-auto-import-keys in $package_name
	check_exit_status "zypper_install $package_name" "exit"
}

# Zypper remove packages, parameter: package name
function zypper_remove () {
	package_name=$1
	sudo zypper --non-interactive rm $package_name
	check_exit_status "zypper_remove $package_name" "exit"
}

# swupd bundle install packages, parameter: package name
function swupd_bundle_install () {
	package_name=$1
	sudo swupd bundle-add $package_name
	check_exit_status "swupd_bundle_install $package_name" "exit"
}

# swupd bundle remove packages, parameter: package name
function swupd_bundle_remove () {
	package_name=$1
	sudo swupd bundle-remove $package_name
	check_exit_status "swupd_bundle_remove $package_name" "exit"
}

# Install packages, parameter: package name
function install_package () {
	local package_list=("$@")
	for package_name in "${package_list[@]}"; do
		case "$DISTRO_NAME" in
			oracle|rhel|centos)
				yum_install "$package_name"
				;;

			ubuntu|debian)
				apt_get_install "$package_name"
				;;

			suse|opensuse|sles|sle_hpc)
				zypper_install "$package_name"
				;;

			clear-linux-os)
				swupd_bundle_install "$package_name"
				;;
			*)
				LogErr "Unknown distribution"
				return 1
		esac
	done
}

# Remove packages, parameter: package name
function remove_package () {
	local package_list=("$@")
	for package_name in "${package_list[@]}"; do
		case "$DISTRO_NAME" in
			oracle|rhel|centos)
				yum_remove "$package_name"
				;;

			ubuntu|debian)
				apt_get_remove "$package_name"
				;;

			suse|opensuse|sles|sle_hpc)
				zypper_remove "$package_name"
				;;

			clear-linux-os)
				swupd_bundle_remove "$package_name"
				;;
			*)
				LogErr "Unknown distribution"
				return 1
		esac
	done
}

# Install EPEL repository on RHEL based distros
function install_epel () {
	case "$DISTRO_NAME" in
		oracle|rhel|centos)
			yum -y install epel-release
			if [ $? != 0 ]; then
				if [[ $DISTRO_VERSION =~ ^6\. ]]; then
					epel_rpm_url="https://dl.fedoraproject.org/pub/epel/epel-release-latest-6.noarch.rpm"
				elif [[ $DISTRO_VERSION =~ ^7\. ]]; then
					epel_rpm_url="https://dl.fedoraproject.org/pub/epel/epel-release-latest-7.noarch.rpm"
				elif [[ $DISTRO_VERSION =~ ^8\. ]]; then
					epel_rpm_url="https://dl.fedoraproject.org/pub/epel/epel-release-latest-8.noarch.rpm"
				else
					LogErr "Unsupported version to install epel repository"
					return 1
				fi
				sudo rpm -ivh $epel_rpm_url
			fi
			;;
		*)
			LogErr "Unsupported distribution to install epel repository"
			return 1
	esac
	check_exit_status "install_epel"
}

function enable_nfs_rhel() {
    if [[ $DISTRO_NAME == "rhel" ]];then
        firewall-cmd --permanent --add-port=111/tcp
        firewall-cmd --permanent --add-port=54302/tcp
        firewall-cmd --permanent --add-port=20048/tcp
        firewall-cmd --permanent --add-port=2049/tcp
        firewall-cmd --permanent --add-port=46666/tcp
        firewall-cmd --permanent --add-port=42955/tcp
        firewall-cmd --permanent --add-port=875/tcp

        firewall-cmd --reload
    fi
}

# Install sshpass
function install_sshpass () {
	which sshpass
	if [ $? -ne 0 ]; then
		LogMsg "sshpass not installed\n Installing now..."
		check_package "sshpass"
		if [ $? -ne 0 ]; then
			install_package "gcc make wget"
			LogMsg "sshpass not installed\n Build it from source code now..."
			package_name="sshpass-1.06"
			source_url="https://sourceforge.net/projects/sshpass/files/sshpass/1.06/$package_name.tar.gz"
			wget $source_url
			tar -xf "$package_name.tar.gz"
			cd $package_name
			./configure --prefix=/usr/ && make && make install
			cd ..
		else
			install_package sshpass
		fi
		which sshpass
		check_exit_status "install_sshpass"
	fi
}

# Add benchmark repo on SLES
function add_sles_benchmark_repo () {
	source /etc/os-release
	IFS='- ' read -r -a array <<< "$VERSION"
	repo_url="https://download.opensuse.org/repositories/benchmark/SLE_${array[0]}_${array[1]}/benchmark.repo"
	wget $repo_url -O /dev/null -o /dev/null
	# if no judgement for repo url not existing, the script will hung when execute zypper --no-gpg-checks refresh
	if [ $? -eq 0 ]; then
		LogMsg "add_sles_benchmark_repo - $repo_url"
		zypper addrepo $repo_url
		zypper --no-gpg-checks refresh
	else
		LogMsg "$repo_url doesn't exist"
	fi
	return 0
}

# Add network utilities repo on SLES
function add_sles_network_utilities_repo () {
	if [[ $DISTRO_NAME == "sles" || $DISTRO_NAME == "sle_hpc" ]]; then
		case $DISTRO_VERSION in
			11*)
				repo_url="https://download.opensuse.org/repositories/network:/utilities/SLE_11_SP4/network:utilities.repo"
				;;
			12*)
				repo_url="https://download.opensuse.org/repositories/network:utilities/SLE_12_SP3/network:utilities.repo"
				;;
			15*)
				repo_url="https://download.opensuse.org/repositories/network:utilities/SLE_15/network:utilities.repo"
				;;
			*)
				LogErr "Unsupported SLES version $DISTRO_VERSION for add_sles_network_utilities_repo"
				return 1
		esac
		CheckInstallLockSLES
		zypper addrepo $repo_url
		zypper --no-gpg-checks refresh
		return 0
	else
		LogErr "Unsupported distribution for add_sles_network_utilities_repo"
		return 1
	fi
}

function dpkg_configure () {
	retry=100
	until [ $retry -le 0 ]; do
		sudo dpkg --force-all --configure -a && break
		retry=$[$retry - 1]
		sleep 6
		LogMsg 'Trying again to run dpkg --configure ...'
	done
}

# Install fio and required packages
function install_fio () {
	LogMsg "Detected $DISTRO_NAME $DISTRO_VERSION; installing required packages of fio"
	update_repos
	case "$DISTRO_NAME" in
		oracle|rhel|centos)
			install_epel
			if [[ "${DISTRO_VERSION}" == "7.8" ]]; then
				yum install -y libpmem-devel
			fi
			yum -y --nogpgcheck install wget sysstat mdadm blktrace libaio fio bc libaio-devel gcc gcc-c++ kernel-devel
			if ! command -v fio; then
				LogMsg "fio is not installed\n Build it from source code now..."
				fio_version="3.13"
				wget https://github.com/axboe/fio/archive/fio-${fio_version}.tar.gz
				tar xvf fio-${fio_version}.tar.gz
				pushd fio-fio-${fio_version} && ./configure && make && make install
				popd
				yes | cp -f /usr/local/bin/fio /bin/
			fi
			check_exit_status "install_fio"
			mount -t debugfs none /sys/kernel/debug
			;;

		ubuntu|debian)
			export DEBIAN_FRONTEND=noninteractive
			dpkg_configure
			install_package "pciutils gawk mdadm wget sysstat blktrace bc fio"
			check_exit_status "install_fio"
			mount -t debugfs none /sys/kernel/debug
			;;

		sles|sle_hpc)
			if [[ $DISTRO_VERSION =~ 12|15* ]]; then
				add_sles_benchmark_repo
				zypper --no-gpg-checks --non-interactive --gpg-auto-import-keys install wget mdadm blktrace libaio1 sysstat bc
				zypper --no-gpg-checks --non-interactive --gpg-auto-import-keys install fio
			else
				LogErr "Unsupported SLES version"
				return 1
			fi
			# FIO is not available in the repository of SLES 15
			which fio
			if [ $? -ne 0 ]; then
				LogMsg "Info: fio is not available in repository. So, Installing fio using rpm"
				fio_url="$PACKAGE_BLOB_LOCATION/fio-sles-x86_64.rpm"
				fio_file="fio-sles-x86_64.rpm"
				curl -o $fio_file $fio_url
				LogMsg "zypper --no-gpg-checks --non-interactive --gpg-auto-import-keys install $fio_file"
				zypper --no-gpg-checks --non-interactive --gpg-auto-import-keys install $fio_file
				which fio
				if [ $? -ne 0 ]; then
					LogErr "Error: Unable to install fio from source/rpm"
					return 1
				fi
			else
				LogMsg "fio installed from repository"
			fi
			;;

		clear-linux-os)
			swupd_bundle_install "performance-tools os-core-dev fio"
			iptables -F
			;;

		coreos)
			docker pull lisms/fio
			docker pull lisms/toolbox
			;;

		*)
			LogErr "Unsupported distribution for install_fio"
			return 1
	esac
	if [[ $(detect_linux_distribution) == coreos ]]; then
		docker images | grep -i lisms/fio
	else
		which fio
	fi
	if [ $? -ne 0 ]; then
		return 1
	fi
}

# Install iperf3 and required packages
function install_iperf3 () {
	ip_version=$1
	LogMsg "Detected $DISTRO_NAME $DISTRO_VERSION; installing required packages of iperf3"
	update_repos
	case "$DISTRO_NAME" in
		oracle|rhel|centos)
			install_epel
			yum -y --nogpgcheck install iperf3 sysstat bc psmisc wget
			iptables -F
			;;

		ubuntu|debian)
			dpkg_configure
			apt-get -y install sysstat bc psmisc
			if [[ "${DISTRO_NAME}" == "ubuntu" ]]; then
				apt-get -y install iperf3
			elif [[ "${DISTRO_NAME}" == "debian" ]]; then
				# Debian default repositories has 3.0 iperf3 version, which is not supported by automation.
				wget https://iperf.fr/download/ubuntu/iperf3_3.1.3-1_amd64.deb
				wget https://iperf.fr/download/ubuntu/libiperf0_3.1.3-1_amd64.deb
				dpkg -i iperf3_3.1.3-1_amd64.deb libiperf0_3.1.3-1_amd64.deb
			fi
			if [ $ip_version -eq 6 ] && [[ $DISTRO_VERSION =~ 16 ]]; then
				nic_name=$(get_active_nic_name)
				echo "iface $nic_name inet6 auto" >> /etc/network/interfaces.d/50-cloud-init.cfg
				echo "up sleep 5" >> /etc/network/interfaces.d/50-cloud-init.cfg
				echo "up dhclient -1 -6 -cf /etc/dhcp/dhclient6.conf -lf /var/lib/dhcp/dhclient6.$nic_name.leases -v $nic_name || true" >> /etc/network/interfaces.d/50-cloud-init.cfg
				ip link set $nic_name down
				ip link set $nic_name up
			fi
			;;

		sles|sle_hpc)
			if [[ $DISTRO_VERSION =~ 12|15 ]]; then
				add_sles_network_utilities_repo
				zypper --no-gpg-checks --non-interactive --gpg-auto-import-keys install sysstat git bc make gcc psmisc iperf
			else
				LogErr "Unsupported SLES version"
				return 1
			fi
			# For SUSE, keep iperf and iperf3 in the same way
			ln -s /usr/bin/iperf3 /usr/bin/iperf
			# iperf3 is not available in the repository of SLES 12
			which iperf3
			if [ $? -ne 0 ]; then
				LogMsg "iperf3 is not installed. So, Installing iperf3 using rpm"
				iperf_url="$PACKAGE_BLOB_LOCATION/iperf-sles-x86_64.rpm"
				libiperf_url="$PACKAGE_BLOB_LOCATION/libiperf0-sles-x86_64.rpm"
				rpm -ivh $iperf_url $libiperf_url
				which iperf3
				if [ $? -ne 0 ]; then
					LogErr "Unable to install iperf3 from source/rpm"
					SetTestStateAborted
					return 1
				fi
			else
				LogMsg "iperf3 installed from repository"
			fi
			iptables -F
			;;


		clear-linux-os)
			swupd_bundle_install "performance-tools os-core-dev"
			iptables -F
			;;

		coreos)
			docker pull lisms/iperf3
			;;

		*)
			LogErr "Unsupported distribution for install_iperf3"
			return 1
	esac
	if [[ $(detect_linux_distribution) == coreos ]]; then
		docker images | grep -i lisms/iperf3
	else
		which iperf3
	fi
	if [ $? -ne 0 ]; then
		return 1
	fi
}

# Build and install lagscope
function build_lagscope () {
	lagscope_version="v0.2.0"
	# If the lagscopeVersion is provided in xml then it will go for that version, otherwise default to v0.2.0.
	if [ "${1}" ]; then
		lagscope_version=${1}
	fi
	rm -rf lagscope
	git clone https://github.com/Microsoft/lagscope
	if [ $lagscope_version ] && [[ $lagscope_version == v* ]]; then
		currentVersion="${lagscope_version:1}"
	else
		currentVersion="${lagscope_version}"
	fi
	if [ $currentVersion ] && ( [ $currentVersion \> "0.2.0" ] || [ $currentVersion == "master" ] ); then
		pushd lagscope && ./do-cmake.sh build && ./do-cmake.sh install
		popd
		ln -sf /usr/local/bin/lagscope /usr/bin/lagscope
	else
		pushd lagscope/src && git checkout "$lagscope_version" && make && make install
		popd
	fi
}

# Install lagscope and required packages
function install_lagscope () {
	LogMsg "Detected $DISTRO_NAME $DISTRO_VERSION; installing required packages of lagscope"
	update_repos
	case "$DISTRO_NAME" in
		oracle|rhel|centos)
			install_epel
			yum -y --nogpgcheck install libaio sysstat git bc make gcc wget cmake
			build_lagscope "${1}"
			iptables -F
			systemctl stop firewalld.service || service firewalld stop
			;;

		ubuntu|debian)
			dpkg_configure
			install_package "libaio1 sysstat git bc make gcc cmake"
			build_lagscope "${1}"
			;;

		sles|sle_hpc)
			if [[ $DISTRO_VERSION =~ 12|15 ]]; then
				add_sles_network_utilities_repo
				zypper --no-gpg-checks --non-interactive --gpg-auto-import-keys install sysstat git bc make gcc dstat psmisc cmake
				build_lagscope "${1}"
				iptables -F
			else
				LogErr "Unsupported SLES version"
				return 1
			fi
			;;

		clear-linux-os)
			swupd_bundle_install "performance-tools os-core-dev"
			build_lagscope "${1}"
			iptables -F
			;;

		coreos)
			docker pull lisms/lagscope
			;;

		*)
			LogErr "Unsupported distribution for install_lagscope"
			return 1
	esac
	if [[ $(detect_linux_distribution) == coreos ]]; then
		docker images | grep -i lisms/lagscope
	else
		which lagscope
	fi
	if [ $? -ne 0 ]; then
		return 1
	fi
}

# Build and install ntttcp
function build_ntttcp () {
	ntttcp_version="1.4.0"
	# If the ntttcpVersion is provided in xml then it will go for that version, otherwise default to 1.4.0.
	if [ "${1}" ]; then
		ntttcp_version=${1}
	fi
	if [ $ntttcp_version == "master" ]; then
		git clone https://github.com/Microsoft/ntttcp-for-linux.git
		pushd ntttcp-for-linux/src/ && make && make install
	else
		wget https://github.com/Microsoft/ntttcp-for-linux/archive/${ntttcp_version}.tar.gz
		tar -zxvf ${ntttcp_version}.tar.gz
		pushd ntttcp-for-linux-${ntttcp_version/v/}/src/ && make && make install
	fi
	popd
}

# Install ntttcp and required packages
function install_ntttcp () {
	LogMsg "Detected $DISTRO_NAME $DISTRO_VERSION; installing required packages of ntttcp"
	update_repos
	case "$DISTRO_NAME" in
		oracle|rhel|centos)
			install_epel
			yum -y --nogpgcheck install wget libaio sysstat git bc make gcc dstat psmisc lshw cmake
			build_ntttcp "${1}"
			build_lagscope "${2}"
			iptables -F
			;;

		ubuntu|debian)
			dpkg_configure
			install_package "wget libaio1 sysstat git bc make gcc dstat psmisc lshw cmake"
			build_ntttcp "${1}"
			build_lagscope "${2}"
			;;

		sles|sle_hpc)
			if [[ $DISTRO_VERSION =~ 12|15 ]]; then
				add_sles_network_utilities_repo
				zypper --no-gpg-checks --non-interactive --gpg-auto-import-keys install wget sysstat git bc make gcc dstat psmisc lshw cmake
				build_ntttcp "${1}"
				build_lagscope "${2}"
				iptables -F
			else
				LogErr "Unsupported SLES version"
				return 1
			fi
			;;

		clear-linux-os)
			swupd_bundle_install "performance-tools os-core-dev"
			build_ntttcp "${1}"
			build_lagscope "${2}"
			iptables -F
			;;

		coreos)
			docker pull lisms/ntttcp
			docker pull lisms/toolbox
			docker pull lisms/lagscope
			;;

		*)
			LogErr "Unsupported distribution for install_ntttcp"
			return 1
	esac
	if [[ $(detect_linux_distribution) == coreos ]]; then
		docker images | grep -i lisms/ntttcp
	else
		which ntttcp
	fi
	if [ $? -ne 0 ]; then
		return 1
	fi
}

# Install apache and required packages
function install_apache () {
	LogMsg "Detected $DISTRO_NAME $DISTRO_VERSION; installing required packages of apache"
	update_repos
	case "$DISTRO_NAME" in
		oracle|rhel|centos)
			install_epel
			yum clean dbcache
			yum -y --nogpgcheck install sysstat zip httpd httpd-tools dstat
			;;

		ubuntu|debian)
			dpkg_configure
			install_package "libaio1 sysstat zip apache2 apache2-utils dstat"
			;;

		sles|suse)
			if [[ $DISTRO_VERSION =~ 12|15 ]]; then
				add_sles_network_utilities_repo
				zypper --no-gpg-checks --non-interactive --gpg-auto-import-keys install libaio1 dstat sysstat zip apache2 apache2-utils
			else
				LogErr "Unsupported SLES version"
				return 1
			fi
			;;

		*)
			LogErr "Unsupported distribution for install_apache"
			return 1
	esac
	if [ $? -ne 0 ]; then
		return 1
	fi
}

# Install memcached and required packages
function install_memcached () {
	LogMsg "Detected $DISTRO_NAME $DISTRO_VERSION; installing required packages of memcached"
	update_repos
	case "$DISTRO_NAME" in
		oracle|rhel|centos)
			install_epel
			yum clean dbcache
			yum -y --nogpgcheck install git sysstat zip memcached libmemcached dstat openssl-devel autoconf automake \
			make gcc-c++ pcre-devel libevent-devel pkgconfig zlib-devel
			export PATH=$PATH:/usr/local/bin
			;;

		ubuntu|debian)
			dpkg_configure
			install_package "git libaio1 sysstat zip memcached libmemcached-tools libssl-dev build-essential autoconf automake libpcre3-dev libevent-dev pkg-config zlib1g-dev"
			;;

		sles|suse)
			if [[ $DISTRO_VERSION =~ 12|15 ]]; then
				add_sles_network_utilities_repo
				zypper --no-gpg-checks --non-interactive --gpg-auto-import-keys install git libaio1 dstat sysstat zip \
				memcached libmemcached openssl-devel autoconf automake pcre-devel libevent-devel pkg-config zlib-devel \
				make gcc-c++
			else
				LogErr "Unsupported SLES version"
				return 1
			fi
			;;

		*)
			LogErr "Unsupported distribution for install_memcached"
			return 1
	esac
	if [ $? -ne 0 ]; then
		return 1
	fi
}

# Install MariaDB and sysbench required packages
function install_mariadb() {
	LogMsg "Detected $DISTRO_NAME $DISTRO_VERSION; installing required packages of mariadb and sysbench"
	update_repos
	case "$DISTRO_NAME" in
		oracle|rhel|centos)
			install_epel
			install_package "make git sysstat gcc automake openssl-devel libtool wget \
							mariadb mariadb-devel mariadb-server"
			;;
		ubuntu|debian)
			dpkg_configure
			DEBIAN_FRONTEND=noninteractive apt-get install -y make sysstat mysql-client*
			DEBIAN_FRONTEND=noninteractive apt-get install -y mariadb-server pkg-config git automake libtool libmysqlclient-dev -o Acquire::ForceIPv4=true
			exit_status=$?
			message="Install MariaDB test dependency packages"
			if [ $exit_status -ne 0 ]; then				
				echo "$message faild (exit code: $exit_status)"
				UpdateSummary "$message faild (exit code: $exit_status)"
				SetTestStateAborted
			else
				echo "$message success"
				UpdateSummary "$message: Success"
			fi
			;;
		*)
			LogErr "Unsupported distribution"
			return 1
	esac
	if [ $? -ne 0 ]; then
		return 1
	fi
}

function build_netperf () {
	rm -rf lagscope
	wget https://github.com/HewlettPackard/netperf/archive/netperf-2.7.0.tar.gz
	tar -xzf netperf-2.7.0.tar.gz
	pushd netperf-netperf-2.7.0 && ./configure && make && make install
	popd
}

# Install ntttcp and required packages
function install_netperf () {
	LogMsg "Detected $DISTRO_NAME $DISTRO_VERSION; installing required packages of netperf"
	update_repos
	case "$DISTRO_NAME" in
		oracle|rhel|centos)
			install_epel
			yum -y --nogpgcheck install sysstat make gcc wget
			build_netperf
			iptables -F
			;;

		ubuntu|debian)
			dpkg_configure
			apt-get -y install sysstat make gcc
			build_netperf
			;;

		sles)
			if [[ $DISTRO_VERSION =~ 12|15 ]]; then
				add_sles_network_utilities_repo
				zypper --no-gpg-checks --non-interactive --gpg-auto-import-keys install sysstat make gcc
				build_netperf
				iptables -F
			else
				LogErr "Unsupported SLES version"
				return 1
			fi
			;;

		clear-linux-os)
			swupd_bundle_install "dev-utils-dev sysadmin-basic performance-tools os-testsuite-phoronix network-basic openssh-server dev-utils os-core os-core-dev"
			build_netperf
			iptables -F
			;;

		coreos)
			docker pull lisms/netperf
			docker pull lisms/toolbox
			;;

		*)
			LogErr "Unsupported distribution for build_netperf"
			return 1
	esac
	if [[ $(detect_linux_distribution) == coreos ]]; then
		docker images | grep -i lisms/netperf
	else
		which netperf
	fi
	if [ $? -ne 0 ]; then
		return 1
	fi
}

function install_net_tools () {
	if [[ $DISTRO_NAME == "sles" ]] && [[ $DISTRO_VERSION =~ 15 ]] || [[ $DISTRO_NAME == "sle_hpc" ]]; then
		zypper_install "net-tools-deprecated" > /dev/null 2>&1
	fi
	if [[ "${DISTRO_NAME}" == "ubuntu" ]]; then
		apt_get_install "net-tools" > /dev/null 2>&1
	fi
}

# Get the active NIC name
function get_active_nic_name () {
	install_net_tools
	echo $(route | grep '^default' | grep -o '[^ ]*$')
}

# Create partitions
# Unused
function create_partitions () {
	disk_list=($@)
	LogMsg "Creating partitions on ${disk_list[@]}"

	count=0
	while [ "x${disk_list[count]}" != "x" ]; do
		echo ${disk_list[$count]}
		(echo n; echo p; echo 2; echo; echo; echo t; echo fd; echo w;) | fdisk ${disk_list[$count]}
		count=$(( $count + 1 ))
	done
}

# Remove partitions
# Unused
function remove_partitions () {
	disk_list=($@)
	LogMsg "Removing partitions on ${disk_list[@]}"

	count=0
	while [ "x${disk_list[count]}" != "x" ]; do
		echo ${disk_list[$count]}
		(echo p; echo d; echo w;) | fdisk ${disk_list[$count]}
		count=$(( $count + 1 ))
	done
}

#Create raid0
function create_raid0() {
	if [[ $# == 2 ]]; then
		local disks=$1
		local deviceName=$2
	else
		LogErr "create_raid0 accepts 2 arguments: 1. disks name, separated by whitespace 2. deviceName for raid"
		return 100
	fi
	count=0
	for disk in ${disks}
	do
		LogMsg "Partition disk /dev/${disk}"
		(echo d; echo n; echo p; echo 1; echo; echo; echo t; echo fd; echo w;) | fdisk /dev/${disk}
		raidDevices="${raidDevices} /dev/${disk}1"
		count=$(( $count + 1 ))
	done
	LogMsg "Creating RAID of ${count} devices."
	sleep 1
	LogMsg "Run cmd: yes | mdadm --create ${deviceName} --level 0 --raid-devices $count $raidDevices"
	yes | mdadm --create ${deviceName} --level 0 --raid-devices $count $raidDevices
	if [ $? -ne 0 ]; then
		LogErr "Unable to create raid ${deviceName}"
		return 1
	else
		LogMsg "Raid ${deviceName} create successfully."
	fi
}

# Copy/download files to/from remote server
# Usage:
#   remote_copy -user <username> -passwd <password> -host <host IP> -port <host port> -filename <filename> -remote_path <file path on remote vm> -cmd <put/get>
function remote_copy () {
	remote_path="~"

	while echo $1 | grep -q ^-; do
		declare $( echo $1 | sed 's/^-//' )=$2
		shift
		shift
	done

	if [ "x$host" == "x" ] || [ "x$user" == "x" ] || [ "x$filename" == "x" ] ; then
		LogErr "Usage: remote_copy -user <username> -passwd <user password> -host <host ipaddress> -filename <filename> -remote_path <location of the file on remote vm> -cmd <put/get>"
		return
	fi

	if [ "x$port" == "x" ]; then
		port=22
	fi

	if [ "$cmd" == "get" ] || [ "x$cmd" == "x" ]; then
		source_path="$user@$host:$remote_path/$filename"
		destination_path="."
	elif [ "$cmd" == "put" ]; then
		source_path=$filename
		destination_path=$user@$host:$remote_path/
	fi

	if [ "x$passwd" == "x" ]; then
		status=$(scp -o StrictHostKeyChecking=no -P $port $source_path $destination_path 2>&1)
	else
		install_sshpass
		status=$(sshpass -p $passwd scp -o StrictHostKeyChecking=no -P $port $source_path $destination_path 2>&1)
	fi

	exit_status=$?
	LogMsg $status
	return $exit_status
}

# Execute command on remote server
# Usage:
#   remote_exec -user <username> -passwd <user password> -host <host ipaddress> -port <host port> command
function remote_exec () {
	while echo $1 | grep -q ^-; do
		declare $( echo $1 | sed 's/^-//' )=$2
		shift
		shift
	done
	cmd=$@

	install_sshpass

	if [ "x$host" == "x" ] || [ "x$user" == "x" ] || [ "x$passwd" == "x" ] || [ "x$cmd" == "x" ] ; then
		LogErr "Usage: remote_exec -user <username> -passwd <user password> -host <host ipaddress> <onlycommand>"
		return
	fi

	if [ "x$port" == "x" ]; then
		port=22
	fi

	status=$(sshpass -p $passwd ssh -t -o StrictHostKeyChecking=no -p $port $user@$host $cmd 2>&1)
	exit_status=$?
	LogMsg $status
	return $exit_status
}

# Set root or any user's password
# Unused
function set_user_password {
	if [[ $# == 3 ]]; then
		user=$1
		user_password=$2
		sudo_password=$3
	else
		LogErr "Usage: user user_password sudo_password"
		return -1
	fi

	hash=$(openssl passwd -1 $user_password)

	string=$(echo $sudo_password | sudo -S cat /etc/shadow | grep $user)

	if [ "x$string" == "x" ]; then
		LogErr "$user not found in /etc/shadow"
		return -1
	fi

	IFS=':' read -r -a array <<< "$string"
	line="${array[0]}:$hash:${array[2]}:${array[3]}:${array[4]}:${array[5]}:${array[6]}:${array[7]}:${array[8]}"

	echo $sudo_password | sudo -S sed -i "s#^${array[0]}.*#$line#" /etc/shadow

	if [ $(echo $sudo_password | sudo -S cat /etc/shadow| grep $line|wc -l) != "" ]; then
		LogMsg "Password set succesfully"
	else
		LogErr "failed to set password"
	fi
}

# Collects the information in .csv format.
# Anyone can expand this with useful details.
# Better if it can collect details without su permission.
function collect_VM_properties () {
	local output_file=$1

	if [ "x$output_file" == "x" ]; then
		output_file="VM_properties.csv"
	fi

	echo "" > $output_file
	echo ",OS type,"$(detect_linux_distribution) $(detect_linux_distribution_version) >> $output_file
	echo ",Kernel version,"$(uname -r) >> $output_file
	echo ",LIS Version,"$(get_lis_version) >> $output_file
	echo ",Host Version,"$(get_host_version) >> $output_file
	echo ",Total CPU cores,"$(nproc) >> $output_file
	echo ",Total Memory,"$(free -h | grep Mem | awk '{print $2}') >> $output_file
	echo ",Resource disks size,"$(lsblk | grep "^sdb" | awk '{print $4}') >> $output_file
	echo ",Data disks attached,"$(lsblk | grep "^sd" | awk '{print $1}' | sort | grep -v "sd[ab]$" | wc -l) >> $output_file
	IFACES=($(ls /sys/class/net/))
	for i in "${!IFACES[@]}"; do
		if [[ "${IFACES[$i]}" != *"lo"* ]]; then
			echo ",${IFACES[$i]} MTU,"$(cat /sys/class/net/${IFACES[$i]}/mtu) >> $output_file
		fi
	done
}

# Add command in startup files
# Unused
function keep_cmd_in_startup () {
	testcommand=$*
	startup_files="/etc/rc.d/rc.local /etc/rc.local /etc/SuSE-release"
	count=0
	for file in $startup_files; do
		if [[ -f $file ]]; then
			if ! grep -q "${testcommand}" $file; then
				sed "/^\s*exit 0/i ${testcommand}" $file -i
				if ! grep -q "${testcommand}" $file; then
					echo $testcommand >> $file
				fi
				LogMsg "Added $testcommand >> $file"
				((count++))
			fi
		fi
	done
	if [ $count == 0 ]; then
		LogErr "Cannot find $startup_files files"
	fi
}

# Remove command from startup files
# Unused
function remove_cmd_from_startup () {
	testcommand=$*
	startup_files="/etc/rc.d/rc.local /etc/rc.local /etc/SuSE-release"
	count=0
	for file in $startup_files; do
		if [[ -f $file ]]; then
			if grep -q "${testcommand}" $file; then
				sed "s/${testcommand}//" $file -i
				((count++))
				LogMsg "Removed $testcommand from $file"
			fi
		fi
	done
	if [ $count == 0 ]; then
		LogErr "Cannot find $testcommand in $startup_files files"
	fi
}

# Generate randon MAC address
function generate_random_mac_addr () {
	echo "52:54:00:$(dd if=/dev/urandom bs=512 count=1 2>/dev/null | md5sum | sed 's/^\(..\)\(..\)\(..\).*$/\1:\2:\3/')"
}

declare DISTRO_NAME=$(detect_linux_distribution)
declare DISTRO_VERSION=$(detect_linux_distribution_version)

# Gets Synthetic - VF pairs by comparing MAC addresses.
#   Will ignore the default route interface even if it has accelerated networking,
#   which should be the primaryNIC with pubilc ip to which you SSH
# Recommend to capture output in array like so
#   pairs=($(getSyntheticVfPair))
#   then synthetic ${pairs[n]} maps to vf pci address ${pairs[n+1]}
#   when starting from zero i.e. index 1 and 2 have no relation
#   if captured output is empty then no VFs exist
function get_synthetic_vf_pairs() {
	local ignore_if=$(ip route | grep default | awk '{print $5}')
	local interfaces=$(ls /sys/class/net | grep -v lo | grep -v ${ignore_if})

	local synth_ifs=""
	local vf_ifs=""
	local interface
	for interface in ${interfaces}; do
		# alternative is, but then must always know driver name
		# readlink -f /sys/class/net/<interface>/device/driver/
		local bus_addr=$(ethtool -i ${interface} | grep bus-info | awk '{print $2}')
		if [ -z "${bus_addr}" ]; then
			synth_ifs="${synth_ifs} ${interface}"
		else
			vf_ifs="${vf_ifs} ${interface}"
		fi
	done

	local synth_if
	local vf_if
	for synth_if in ${synth_ifs}; do
		local synth_mac=$(ip link show ${synth_if} | grep ether | awk '{print $2}')

		for vf_if in ${vf_ifs}; do
			local vf_mac=$(ip link show ${vf_if} | grep ether | awk '{print $2}')
			# single = is posix compliant
			if [ "${synth_mac}" = "${vf_mac}" ]; then
				bus_addr=$(ethtool -i ${vf_if} | grep bus-info | awk '{print $2}')
				echo "${synth_if} ${bus_addr}"
			fi
		done
	done
}

function test_rsync() {
    . net_constants.sh
    ping -I vxlan0 242.0.0.11 -c 3
    if [ $? -ne 0 ]; then
        LogErr "Failed to ping the second vm through vxlan0 after configurations."
        SetTestStateAborted
        exit 1
    else
        LogMsg "Successfuly pinged the second vm through vxlan0 after configurations."
        LogMsg "Starting to transfer files with rsync"
        rsyncPara="ssh -o StrictHostKeyChecking=no -i /root/.ssh/$SSH_PRIVATE_KEY"
        echo "rsync -e '$rsyncPara' -avz /root/test root@242.0.0.11:/root" | at now +1 minutes
        SetTestStateCompleted
        exit 0
    fi
}

function test_rsync_files() {
    ping -I vxlan0 242.0.0.12 -c 3
    if [ $? -ne 0 ]; then
        LogErr "Failed to ping the first VM through the vxlan interface"
        SetTestStateAborted
        exit 1
    else
        LogMsg "Checking if the directory was transfered corectly."
        if [ -d "/root/test" ]; then
            echo "Test directory was found." >> summary.log
            size=$(du -h /root/test | awk '{print $1;}')
            if [ $size == "10G" ] || [ $size == "11G" ]; then
                LogMsg "Test directory has the proper size. Test ended successfuly."
                SetTestStateCompleted
                exit 0
            else
                LogErr "Test directory doesn't have the proper size. Test failed."
                SetTestStateFailed
                exit 1
            fi
        else
            LogErr "Test directory was not found"
            SetTestStateFailed
            exit 1
        fi
    fi
}

function change_mtu_increment() {
    test_iface=$1
    iface_ignore=$2

    __iterator=0
    declare -i current_mtu=0
    declare -i const_max_mtu=61440
    declare -i const_increment_size=4096
    while [ "$current_mtu" -lt "$const_max_mtu" ]; do
        sleep 2
        current_mtu=$((current_mtu+const_increment_size))
        ip link set dev "$test_iface" mtu "$current_mtu"
        if [ 0 -ne $? ]; then
            # we reached the maximum mtu for this interface. break loop
            current_mtu=$((current_mtu-const_increment_size))
            break
        fi
        # make sure mtu was set. otherwise, set test to failed
        actual_mtu=$(ip -o link show "$test_iface" | cut -d ' ' -f5)
        if [ x"$actual_mtu" != x"$current_mtu" ]; then
            LogErr "Error: Set mtu on interface $test_iface to $current_mtu but ip reports mtu to be $actual_mtu"
            return 1
        fi
        LogMsg "Successfully set mtu to $current_mtu on interface $test_iface"
    done
    max_mtu="$current_mtu"

    # Hyper-V does not support multiple MTUs per endpoint, so we need to set the max MTU on all interfaces,
    # including the interface ignored because it's used by the LIS framework.
    # This can fail (e.g. the LIS connection uses a legacy adapter), but the test will continue
    # and only issue a warning
    if [ -n "$iface_ignore" ]; then
        ip link set dev "$iface_ignore" mtu "$max_mtu"
        # make sure mtu was set. otherwise, issue a warning
        actual_mtu=$(ip -o link show "$iface_ignore" | cut -d ' ' -f5)
        if [ x"$actual_mtu" != x"$max_mtu" ]; then
            LogMsg "Set mtu on interface $iface_ignore to $max_mtu but ip reports mtu to be $actual_mtu"
        fi
    fi

    return 0
}

function stop_firewall() {
	GetDistro
	case "$DISTRO" in
		suse*)
			status=$(systemctl is-active SuSEfirewall2)
			if [ "$status" = "active" ]; then
				service SuSEfirewall2 stop
				if [ $? -ne 0 ]; then
					return 1
				fi
			fi
			;;
		ubuntu*|debian*)
			ufw disable
			if [ $? -ne 0 ]; then
				return 1
			fi
			;;
		redhat* | centos* | fedora*)
			service firewalld stop
			if [ $? -ne 0 ]; then
				exit 1
			fi
			iptables -F
			iptables -X
			;;
		coreos)
			LogMsg "No extra steps need here."
			;;
		*)
			LogErr "OS Version not supported!"
			return 1
		;;
	esac
	return 0
}

function Update_Kernel() {
    GetDistro
    case "$DISTRO" in
        suse*)
            zypper ar -f $opensuselink kernel
            zypper --gpg-auto-import-keys --non-interactive dup -r kernel
            retVal=$?
            ;;
        ubuntu*|debian*)
            sudo DEBIAN_FRONTEND=noninteractive apt-get upgrade -y -o Dpkg::Options::="--force-confdef" -o Dpkg::Options::="--force-confold"
            retVal=$?
            ;;
        redhat* | centos* | fedora*)
            yum install -y kernel
            retVal=$?
            ;;
        *)
            LogErr "Platform not supported yet!"
            retVal=1
            ;;
    esac
    return $retVal
}

Kill_Process() {
    ips=$1
    IFS=',' read -r -a array <<< "$ips"
    for ip in "${array[@]}"
    do
        if [[ $(detect_linux_distribution) == coreos ]]; then
            output="default"
            while [[ ${#output} != 0 ]]; do
                output=$(ssh $ip "docker ps -a | grep $2 ")
                if [[ ${#output} == 0 ]]; then
                    break
                fi
                pid=$(echo $output | awk '{print $1}')
                ssh $ip "docker stop $pid; docker rm $pid"
            done
        else
            ssh $ip "killall $2"
        fi
    done
}

Delete_Containers() {
    containers=$(docker ps -a | grep -v 'CONTAINER ID' | awk '{print $1}')
    for containerID in ${containers}
    do
        docker stop $containerID > /dev/null 2>&1
        docker rm $containerID > /dev/null 2>&1
    done
}

Get_BC_Command() {
    bc_cmd=""
    if [[ $(detect_linux_distribution) != coreos ]]; then
        bc_cmd="bc"
    else
        Delete_Containers
        docker run -t -d lisms/toolbox > /dev/null 2>&1
        containerID=$(docker ps | grep -v 'CONTAINER ID' | awk '{print $1}')
        bc_cmd="docker exec -i $containerID bc"
    fi
    echo $bc_cmd
}

function ConsumeMemory() {
    if [ ! -e /proc/meminfo ]; then
        echo "Error: ConsumeMemory no meminfo found. Make sure /proc is mounted" >> HotAdd.log 2>&1
        return 1
    fi
    rm ~/HotAdd.log -f
    __totalMem=$(cat /proc/meminfo | grep -i MemTotal | awk '{ print $2 }')
    __totalMem=$((__totalMem/1024))
    echo "ConsumeMemory: Total Memory found $__totalMem MB" >> HotAdd.log 2>&1
    declare -i __chunks
    declare -i __threads
    declare -i duration
    declare -i timeout
    if [ $chunk -le 0 ]; then
        __chunks=128
    else
        __chunks=512
    fi
    __threads=$(($memMB/__chunks))
    if [ $timeoutStress -eq 0 ]; then
        timeout=10000000
        duration=$((10*__threads))
    elif [ $timeoutStress -eq 1 ]; then
        timeout=5000000
        duration=$((5*__threads))
    elif [ $timeoutStress -eq 2 ]; then
        timeout=1000000
        duration=$__threads
    else
        timeout=1
        duration=30
        __threads=4
        __chunks=2048
    fi
    if [ $duration -ne 0 ]; then
        duration=$duration
    fi
    echo "Stress-ng info: $__threads threads :: $__chunks MB chunk size :: $(($timeout/1000000)) seconds between chunks :: $duration seconds total stress time" >> HotAdd.log 2>&1
    stress-ng -m $__threads --vm-bytes ${__chunks}M -t $duration --backoff $timeout
    wait
    return 0
}

function Format_Mount_NVME() {
    if [[ $# == 2 ]]; then
        local namespace=$1
        local filesystem=$2
    else
        return 1
    fi
    install_package xfsprogs
    # Partition disk
    echo "Creating  partition on ${namespace} disk "
    (echo n; echo p; echo 1; echo ; echo; echo ; echo w) | fdisk /dev/"${namespace}"
    check_exit_status "${namespace} partition creation"
    sleep 1
    # Create fileSystem
    echo "Creating ${filesystem} filesystem on ${namespace} disk "
    echo "y" | mkfs."${filesystem}" -f "/dev/${namespace}p1"
    check_exit_status "${filesystem} filesystem creation"
    sleep 1
    # Mount the disk
    LogMsg "Mounting ${namespace}p1 disk "
    mkdir "$namespace"
    mount "/dev/${namespace}p1" "$namespace"
    check_exit_status "${filesystem} filesystem Mount"
    sleep 1
    return 0
}


# Remove and reattach PCI devices of a certain type inside the VM
# @param1 DeviceType: supported values are "NVME", "SR-IOV", "GPU"
# and "ALL" for all 3 previous types
# @return 0 if the devices were removed and reattached successfully
function DisableEnablePCI () {
    case "$1" in
        "SR-IOV") vf_pci_type="Ethernet\|Network" ;;
        "NVME")   vf_pci_type="Non-Volatile" ;;
        "GPU")    vf_pci_type="NVIDIA" ;;
        "ALL")    vf_pci_type="NVIDIA\|Non-Volatile\|Ethernet\|Network" ;;
        *)        LogErr "Unsupported device type for DisableEnablePCI." ; return 1 ;;
    esac

	LogMsg "Disable and re-enable device: $1"

    if ! lspci --version > /dev/null 2>&1; then
		LogMsg "This distro needs to get lspci. Installing pciutils"
        update_repos
        install_package "pciutils"
    fi

    LogMsg "Attempting to disable and enable the $vf_pci_type PCI devices."
    # Get the VF address
    vf_pci_addresses=$(lspci | grep -i "$vf_pci_type" | awk '{ print $1 }')
    IFS=$'\n'; vf_pci_addresses=("$vf_pci_addresses"); unset IFS;

    if [ -z "$vf_pci_addresses" ]; then
        LogErr "No PCI devices of type $vf_pci_type were found."
        return 1
    else
        LogMsg "Found the following $vf_pci_type devices:"
        # Identify the PCI device for each address
        for addr in ${vf_pci_addresses[@]}; do
            LogMsg "$(lspci | grep $addr)"
        done
    fi

    # Verify and remove PCI device path for each address
    for addr in ${vf_pci_addresses[@]}; do
        vf_pci_remove_path="/sys/bus/pci/devices/${addr}/remove"
        if [ ! -f "$vf_pci_remove_path" ]; then
            LogErr "Could not to disable the PCI device, because the $vf_pci_remove_path doesn't exist."
            return 1
        else
			LogMsg "Found the PCI device remove pathg: $vf_pci_remove_path"
		fi
		LogMsg "Removing $addr device"
        echo 1 > "$vf_pci_remove_path"
    done

    sleep 5

    # Check if all VFs have been disabled
    for addr in ${vf_pci_addresses[@]}; do
        vf_pci_device_path="/sys/bus/pci/devices/${addr}"
        if [ -d "$vf_pci_device_path" ] || [ "$(lspci | grep -ic $addr)" -ne 0 ]; then
            LogErr "Could not disable the PCI device: $addr"
            return 1
        else
			LogMsg "Successfully verified the PCI device removal"
		fi
    done

    # Check if all VFs has been re-enabled
    retry=1
    while [ $retry -le 5 ]; do
	LogMsg "Trying count: $retry"
        # Enable the VF
		LogMsg "Rescanning PCI devices in the system"
        echo 1 > /sys/bus/pci/rescan
        sleep 5
        #Search for all addresses and folder structures
        searchFor=$(echo "$vf_pci_addresses" | wc -l)
        found=0
        for addr in ${vf_pci_addresses[@]}; do
            vf_pci_device_path="/sys/bus/pci/devices/${addr}"
            if [ -d "$vf_pci_device_path" ] && [ "$(lspci | grep -ic $addr)" -ne 0 ]; then
                LogMsg "Found PCI device addr: $addr on try: $retry"
                found=$((found + 1))
            fi
        done
        if [ "$found" -eq "$searchFor" ]; then
            LogMsg "All $found PCI devices have been reattached."
            return 0
        fi
        retry=$((retry + 1))
    done
    LogErr "PCI device is not present, enabling the $vf_pci_type device failed."
    return 1
}

# This function creates file using fallocate command
# which is significantly faster than dd command.
# Examples -
# CreateFile 1G /root/abc.out
# CreateFile 100M ./test.file
function CreateFile() {
	size=$1
	file_path=$2
	fallocate -l $size $file_path
	if [ $? -eq 0 ]; then
		LogMsg "$file_path created with size $size"
	else
		LogMsg "Error: $file_path failed to create with size $size"
	fi
}

# Check available packages
function check_package () {
	local package_list=("$@")
	for package_name in "${package_list[@]}"; do
		case "$DISTRO_NAME" in
			oracle|rhel|centos)
				yum --showduplicates list "$package_name" > /dev/null 2>&1
				return $?
				;;

			ubuntu|debian)
				apt-cache policy "$package_name" | grep "Candidate" | grep -v "none"
				return $?
				;;

			suse|opensuse|sles|sle_hpc)
				zypper search "$package_name"
				return $?
				;;

			clear-linux-os)
				swupd search "$package_name" | grep -v "failed"
				return $?
				;;
			*)
				echo "Unknown distribution"
				return 1
		esac
	done
}

# Install nvme
function install_nvme_cli() {
    which nvme
    if [ $? -ne 0 ]; then
        echo "nvme is not installed\n Installing now..."
        check_package "nvme-cli"
        if [ $? -ne 0 ]; then
            packages="gcc gcc-c++ kernel-devel make"
            for package in $packages; do
                check_package "$package"
                if [ $? -eq 0 ]; then
                    install_package "$package"
                fi
            done
            wget https://github.com/linux-nvme/nvme-cli/archive/${nvme_version}.tar.gz
            tar xvf ${nvme_version}.tar.gz
            pushd nvme-cli-${nvme_version/v/} && make && make install
            popd
            yes | cp -f /usr/local/sbin/nvme /sbin
        else
            install_package "nvme-cli"
        fi
    fi
    which nvme
    check_exit_status "install_nvme"
}

function CheckInstallLockUbuntu() {
    if pidof dpkg;then
        LogMsg "Another install is in progress. Waiting 10 seconds."
        sleep 10
        CheckInstallLockUbuntu
    else
        LogMsg "No apt lock present."
    fi
}

function CheckInstallLockSLES() {
    if pidof zypper;then
        LogMsg "Another install is in progress. Waiting 1 seconds."
        sleep 1
        CheckInstallLockSLES
    else
        LogMsg "No zypper lock present."
    fi
}

function get_OSdisk() {
	for driveName in /dev/sd*[^0-9];
	do
		# Get the OS disk based on "Linux filesystem" string or BootFlag(*) of a partition
		fdisk -l $driveName 2> /dev/null | grep -i "Linux filesystem\|/dev/sd[a-z][0-9]\+[ ]*\*" > /dev/null
		if [ 0 -eq $? ]; then
			os_disk=$(echo $driveName | awk -v FS=/ '{print $NF}')
			break
		fi
	done

	echo "$os_disk"
}

# Function to get current platform (Azure/HyperV) by checking if the metadata route 169.254.169.254 exists
# Sets the $PLATFORM variable to one of the following: Azure, HyperV
# Takes no arguments
function GetPlatform() {
	which route
	if [ $? -ne 0 ]; then
		install_net_tools
	fi
	route -n | grep "169.254.169.254" > /dev/null
	if [[ $? == 0 ]];then
		http_code=$(curl -H Metadata:true "http://169.254.169.254/metadata/instance?api-version=2019-06-01" -w "%{http_code}" -o /dev/null -s -m 3)
		if [[ "$http_code" == "200" ]];then
			PLATFORM="Azure"
		else
			PLATFORM="HyperV"
		fi
	else
		PLATFORM="HyperV"
	fi
	LogMsg "Running on platform: $PLATFORM"
}

# This function returns name of vf pair against specific synthetic interface
function get_vf_name() {
	if [ -z "${1}" ]; then
		LogErr "ERROR: must provide interface name to get_name_synthetic_vf_pairs()"
		SetTestStateAborted
		exit 1
	fi
	local synth_if=$1
	local ignore_if=$(ip route | grep default | awk '{print $5}')
	local interfaces=$(ls /sys/class/net | grep -v lo | grep -v ${ignore_if})

	local synth_ifs=""
	local vf_ifs=""
	local interface
	for interface in ${interfaces}; do
		# alternative is, but then must always know driver name
		# readlink -f /sys/class/net/<interface>/device/driver/
		local bus_addr=$(ethtool -i ${interface} | grep bus-info | awk '{print $2}')
		if [ -z "${bus_addr}" ]; then
			synth_ifs="${synth_ifs} ${interface}"
		else
			vf_ifs="${vf_ifs} ${interface}"
		fi
	done

	local vf_if
	local synth_mac=$(ip link show ${synth_if} | grep ether | awk '{print $2}')
	for vf_if in ${vf_ifs}; do
		local vf_mac=$(ip link show ${vf_if} | grep ether | awk '{print $2}')
		# single = is posix compliant
		if [ "${synth_mac}" = "${vf_mac}" ]; then
			echo "${vf_if}"
		fi
	done
}

# Run ssh command
# $1 == ips
# $2 == command
function Run_SSHCommand()
{
	ips=${1}
	cmd=${2}
	localaddress=$(hostname -i)
	IFS=',' read -r -a array <<< "$ips"
	for ip in "${array[@]}"
	do
		LogMsg "Execute ${cmd} on ${ip}"
		if [[ ${localaddress} = ${ip} ]]; then
			bash -c "${cmd}"
		else
			ssh "${ip}" "${cmd}"
		fi
	done
}

function get_AvailableDisks() {
	for disk in $(lsblk | grep "sd[a-z].*disk" | cut -d ' ' -f1); do
		if [ $(df | grep -c $disk) -eq 0 ]; then
			echo $disk
		fi
	done
}

function delete_partition() {
	all_disks=$(get_AvailableDisks)

	declare -A TEST_DICT
	for disk in ${all_disks}; do
		count=0
		count=$(cat /proc/partitions | grep "$disk" | wc -l)
		TEST_DICT["$disk"]=$((count-1))
	done

	for disk in "${!TEST_DICT[@]}"; do
		count="${TEST_DICT[$disk]}"
		LogMsg "Disk /dev/$disk has ${TEST_DICT[$disk]} partition"
		for ((c=1 ; c<=$((count-1)); c++)); do
			LogMsg "Delete the $c partition of disk /dev/$disk"
			(echo d; echo $c ; echo ; echo w) | fdisk "/dev/$disk"
			sleep 5
		done
		if [[ $count -ne 0 ]]; then
			LogMsg "Delete the last partition of disk /dev/$disk"
			(echo d; echo ; echo w) | fdisk "/dev/$disk"
			sleep 5
		fi
	done
}

function make_partition() {
	os_disk=$(get_OSdisk)
	paratition_count="$1"
	for driveName in /dev/sd*[^0-9]; do
		if [ $driveName == "/dev/${os_disk}" ] ; then
			continue
		fi
		for ((c=1 ; c<="$paratition_count"; c++)); do
			if [ $c -eq 1 ]; then
				(echo n; echo p; echo $c; echo ; echo +500M; echo ; echo w) | fdisk $driveName
			else
				(echo n; echo p; echo $c; echo ; echo; echo ; echo w) | fdisk $driveName
			fi
			check_exit_status "Make the ${c} partition for disk $driveName" "exit"
		done
	done
}

function make_filesystem() {
	os_disk=$(get_OSdisk)
	paratition_count="$1"
	filesys="$2"
	option="-f"
	if [ "$filesys" = "ext4" ]; then
		option="-F"
	fi
	for driveName in /dev/sd*[^0-9]; do
		if [ $driveName == "/dev/${os_disk}" ] ; then
			continue
		fi
		for ((c=1 ; c<="$paratition_count"; c++)); do
			echo "y" | mkfs.$filesys $option "${driveName}$c"
			check_exit_status "Creating FileSystem $filesys on disk ${driveName}${c}" "exit"
		done
	done
}

function mount_disk() {
	os_disk=$(get_OSdisk)
	paratition_count="$1"
	for driveName in /dev/sd*[^0-9]; do
		if [ $driveName == "/dev/${os_disk}" ] ; then
			continue
		fi
		for ((c=1 ; c<="$paratition_count"; c++)); do
			MountName="/mnt/$c"
			if [ ! -e ${MountName} ]; then
				mkdir $MountName
			fi
			sleep 1
			mount  "${driveName}$c" $MountName
			check_exit_status "Mounting disk ${driveName}${c} on $MountName" "exit"
		done
	done
}

function get_bootconfig_path() {
	config_path="/boot/config-$(uname -r)"
	if [[ $(detect_linux_distribution) == clear-linux-os ]]; then
		config_path="/usr/lib/kernel/config-$(uname -r)"
	elif [[ $(detect_linux_distribution) == coreos ]];then
		config_path="/usr/boot/config-$(uname -r)"
	fi
	echo "$config_path"
}

# check if lsvmbus exists, or the running kernel does not match installed version of linux-tools
# If lsvmbus doesn't exist, lsvmbus will be installed.
# If installation is failed, the script will be exited.
function check_lsvmbus() {
	lsvmbus_path=$(which lsvmbus)
	if [[ -z "$lsvmbus_path" ]] || ! $lsvmbus_path > /dev/null 2>&1; then
		install_package wget
		wget https://raw.githubusercontent.com/torvalds/linux/master/tools/hv/lsvmbus
		chmod +x lsvmbus
		if [[ "$DISTRO" =~ "coreos" ]]; then
			export PATH=$PATH:/usr/share/oem/python/bin/
			lsvmbus_path="./lsvmbus"
		else
			mv lsvmbus /usr/sbin
			lsvmbus_path=$(which lsvmbus)
		fi
	fi

	if [ -z "$lsvmbus_path" ]; then
		LogErr "lsvmbus tool not found!"
		SetTestStateFailed
		exit 0
	fi

	# lsvmbus requires python
	which python || [ -f /usr/libexec/platform-python ] && ln -s /usr/libexec/platform-python /sbin/python || which python3 && ln -s $(which python3) /sbin/python
	if ! which python; then
		update_repos
		install_package python
	fi
}

# Check if this VM is IB over ND, IB over SR-IOV or non-HPC VM.
# Return 0, if VM is IB over ND.
# Return 1, if VM is IB over SR-IOV.
# Return 2, if VM is non HPC VM.
# Return 3, if unknown.
# Ubuntu is used for HPC SKU but manual configuration required. It's exceptional.
function is_hpc_vm() {
	GetDistro
	if [ -d /sys/class/infiniband/ ] && [[ $DISTRO != "ubuntu"* ]]; then
		if [ -n "$(lspci | grep "Virtual Function")" ] && [ -n "$(dmesg | grep "IB Infiniband driver")" ]; then
			return 1
		elif [ -n "$(dmesg | grep hvnd_try_bind_nic)" ]; then
			return 0
		else
			return 3
		fi
	else
		return 2
	fi
}

<<<<<<< HEAD
# Get name of additional synthetic interface
function get_extra_synth_nic {
    local ignore_if=$(ip route | grep default | awk '{print $5}')
    local interfaces=$(ls /sys/class/net | grep -v lo | grep -v ${ignore_if})

    local synth_ifs=""
    for interface in ${interfaces}; do
        # alternative is, but then must always know driver name
        # readlink -f /sys/class/net/<interface>/device/driver/
        local bus_addr=$(ethtool -i ${interface} | grep bus-info | awk '{print $2}')
        if [ -z "${bus_addr}" ]; then
            synth_ifs="${synth_ifs} ${interface}"
        fi
    done
    echo "${synth_ifs}"
=======
# Return the string from the dmesg, messages or syslog
# Depending on distro, system logs are different.
# if found, return 1. Otherwise, 0.
function found_sys_log() {
	if [ -f /var/log/messages ]; then
		_ret=$(sudo cat /var/log/messages | grep -i "$1")
	elif [ -f /var/log/syslog ]; then
		_ret=$(sudo cat /var/log/syslog | grep -i "$1")
	else
		_ret=$(sudo dmesg | grep -i "$1")
	fi
	if [[ "$_ret" == *"$1"* ]]; then
		return 1
	else
		return 0
	fi
>>>>>>> 8166acd6
}<|MERGE_RESOLUTION|>--- conflicted
+++ resolved
@@ -3819,7 +3819,6 @@
 	fi
 }
 
-<<<<<<< HEAD
 # Get name of additional synthetic interface
 function get_extra_synth_nic {
     local ignore_if=$(ip route | grep default | awk '{print $5}')
@@ -3835,7 +3834,8 @@
         fi
     done
     echo "${synth_ifs}"
-=======
+}
+
 # Return the string from the dmesg, messages or syslog
 # Depending on distro, system logs are different.
 # if found, return 1. Otherwise, 0.
@@ -3852,5 +3852,4 @@
 	else
 		return 0
 	fi
->>>>>>> 8166acd6
 }