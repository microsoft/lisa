--- conflicted
+++ resolved
@@ -14,10 +14,7 @@
 
 import requests
 from assertpy import assert_that
-<<<<<<< HEAD
 from azure.identity import DefaultAzureCredential
-=======
->>>>>>> f7677ca1
 from azure.keyvault.certificates import (
     CertificateClient,
     CertificatePolicy,
@@ -1468,14 +1465,10 @@
         assert isinstance(node, RemoteNode)
 
         vm = vms_map.get(node.name)
-<<<<<<< HEAD
-        assert_that(vm).is_not_none()
-=======
         assert_that(vm).described_as(
             f"Cannot find vm with name {node.name}. Make sure the VM exists in "
             f"resource group {resource_group_name}"
         ).is_not_none()
->>>>>>> f7677ca1
 
         node_context = get_node_context(node)
         node_context.vm_name = node.name
@@ -1957,52 +1950,6 @@
     return subscription.tenant_id
 
 
-<<<<<<< HEAD
-def get_sp_object_id(app_id: str) -> Any:
-    # Define constants
-    graph_api_url = "https://graph.microsoft.com/.default"
-    request_url = f"https://graph.microsoft.com/v1.0/servicePrincipals?$filter=appId eq '{app_id}'"
-
-    # Get a token for the Microsoft Graph API
-    token_credential = DefaultAzureCredential()
-    token = token_credential.get_token(graph_api_url)
-
-    # Set up the API call headers
-    headers = {
-        "Authorization": f"Bearer {token.token}",
-        "Content-Type": "application/json",
-    }
-
-    # Set a timeout of 10 seconds for the request
-    response = requests.get(request_url, headers=headers, timeout=10)
-
-    if response.status_code != 200:
-        raise LisaException(
-            f"Failed to retrieve service principal object ID. "
-            f"Status code: {response.status_code}. "
-            f"Response: {response.text}"
-        )
-
-    data = response.json()
-    if not data["value"]:
-        raise LisaException(f"Service Principal with appId {app_id} not found.")
-
-    return data["value"][0].get("id")
-
-
-def get_identity_id() -> Any:
-    # Define constants
-    graph_api_url = "https://graph.microsoft.com/.default"
-    request_url = "https://graph.microsoft.com/v1.0/me"
-
-    # Get a token for the Microsoft Graph API
-    token_credential = DefaultAzureCredential()
-    token = token_credential.get_token(graph_api_url)
-
-    # Set up the API call headers
-    headers = {
-        "Authorization": f"Bearer {token.token}",
-=======
 def get_identity_id(
     platform: "AzurePlatform", application_id: Optional[str] = None
 ) -> Any:
@@ -2018,16 +1965,11 @@
     # Set up the API call headers
     headers = {
         "Authorization": f"Bearer {token}",
->>>>>>> f7677ca1
         "Content-Type": "application/json",
     }
 
     # Set a timeout of 10 seconds for the request
-<<<<<<< HEAD
-    response = requests.get(request_url, headers=headers, timeout=10)
-=======
     response = requests.get(graph_api_url, headers=headers, timeout=10)
->>>>>>> f7677ca1
 
     if response.status_code != 200:
         raise LisaException(
@@ -2045,13 +1987,7 @@
     location: str,
     log: Logger,
 ) -> Any:
-<<<<<<< HEAD
-    compute_client = ComputeManagementClient(
-        platform.credential, platform.subscription_id
-    )
-=======
     compute_client = get_compute_client(platform)
->>>>>>> f7677ca1
     params_identity = {"type": "SystemAssigned"}
     params_create = {"location": location, "identity": params_identity}
 
@@ -2079,7 +2015,6 @@
     location: str,
     vault_name: str,
     resource_group_name: str,
-<<<<<<< HEAD
     vault_properties: VaultProperties,
 ) -> Any:
     keyvault_client = get_key_vault_management_client(platform)
@@ -2089,28 +2024,6 @@
     )
     # This will check if the vault exists in the resource group, and if not, it will create one.
     # If the vault exists, it will update the vault properties to the provided properties
-=======
-) -> Any:
-    keyvault_client = get_key_vault_management_client(platform)
-
-    vault_properties = VaultProperties(
-        tenant_id=tenant_id,
-        sku=KeyVaultSku(name="standard"),
-        access_policies=[
-            AccessPolicyEntry(
-                tenant_id=tenant_id,
-                object_id=object_id,
-                permissions=Permissions(
-                    keys=["all"], secrets=["all"], certificates=["all"]
-                ),
-            ),
-        ],
-    )
-
-    parameters = VaultCreateOrUpdateParameters(
-        location=location, properties=vault_properties
-    )
->>>>>>> f7677ca1
     keyvault_poller = keyvault_client.vaults.begin_create_or_update(
         resource_group_name, vault_name, parameters
     )
@@ -2118,40 +2031,23 @@
     return keyvault_poller.result()
 
 
-<<<<<<< HEAD
-def assign_access_policy_to_vm(
-    platform: "AzurePlatform",
-    resource_group_name: str,
-    tenant_id: str,
-    object_id_vm: str,
-=======
 def assign_access_policy(
     platform: "AzurePlatform",
     resource_group_name: str,
     tenant_id: str,
     object_id: str,
->>>>>>> f7677ca1
     vault_name: str,
 ) -> Any:
     keyvault_client = get_key_vault_management_client(platform)
 
-<<<<<<< HEAD
-    # Fetch the current policies and add the VM's policy
-=======
     permissions = Permissions(keys=["all"], secrets=["all"], certificates=["all"])
     # Fetch the current policies and add the new policy
->>>>>>> f7677ca1
     vault = keyvault_client.vaults.get(resource_group_name, vault_name)
     current_policies = vault.properties.access_policies
     new_policy = AccessPolicyEntry(
         tenant_id=tenant_id,
-<<<<<<< HEAD
-        object_id=object_id_vm,
-        permissions=Permissions(keys=["all"], secrets=["all"], certificates=["all"]),
-=======
         object_id=object_id,
         permissions=permissions,
->>>>>>> f7677ca1
     )
     current_policies.append(new_policy)
 
@@ -2286,9 +2182,5 @@
         log.debug(f"Certificate {cert_name} deleted successfully.")
         return True
     except Exception:
-<<<<<<< HEAD
-        raise LisaException
-=======
         error_message = f"Failed to delete certificate: {cert_name}"
-        raise LisaException(error_message)
->>>>>>> f7677ca1
+        raise LisaException(error_message)