import re
from functools import partial
from typing import TYPE_CHECKING, Any, List, Optional, Pattern, Type, Union

from lisa.executable import Tool
from lisa.util import LisaException, get_matched_str
from lisa.util.logger import get_logger
from lisa.util.subclasses import BaseClassMixin, Factory

if TYPE_CHECKING:
    from lisa.node import Node


_get_init_logger = partial(get_logger, name="os")


class OperatingSystem:
    __lsb_release_pattern = re.compile(r"^Description:[ \t]+([\w]+)[ ]+")
    __os_release_pattern_name = re.compile(r"^NAME=\"?([\w]+)[^\" ]*\"?", re.M)
    __os_release_pattern_id = re.compile(r"^ID=\"?([\w]+)[^\"\n ]*\"?$", re.M)

    __linux_factory: Optional[Factory[Any]] = None

    def __init__(self, node: Any, is_linux: bool) -> None:
        super().__init__()
        self._node: Node = node
        self._is_linux = is_linux
        self._log = get_logger(name="os", parent=self._node.log)

    @classmethod
    def create(cls, node: Any) -> Any:
        typed_node: Node = node
        log = _get_init_logger(parent=typed_node.log)
        result: Optional[OperatingSystem] = None

        if typed_node.shell.is_linux:
            # delay create factory to make sure it's late than loading extensions
            if cls.__linux_factory is None:
                cls.__linux_factory = Factory[Linux](Linux)
                cls.__linux_factory.initialize()
            # cast type for easy to use
            linux_factory: Factory[Linux] = cls.__linux_factory
<<<<<<< HEAD
            lsb_release_output = typed_node.execute("lsb_release -d")
            os_release_output = typed_node.execute("cat /etc/os-release")
=======
            lsb_release_output = typed_node.execute("lsb_release -d", no_error_log=True)
            os_release_output = typed_node.execute(
                "cat /etc/os-release", no_error_log=True
            )
>>>>>>> f3dac169

            os_infos: List[str] = [
                x
                for x in [
                    get_matched_str(
                        lsb_release_output.stdout, cls.__lsb_release_pattern
                    ),
                    get_matched_str(
                        os_release_output.stdout, cls.__os_release_pattern_name
                    ),
                    get_matched_str(
                        os_release_output.stdout, cls.__os_release_pattern_id
                    ),
                ]
                if x
            ]
            if not os_infos:
                raise LisaException("cannot find linux os info")

            for os_info_item in os_infos:
                matched = False
                for sub_type in linux_factory.values():
                    linux_type: Type[Linux] = sub_type
                    pattern = linux_type.name_pattern()
                    if pattern.findall(os_info_item):
                        result = linux_type(typed_node)
                        matched = True
                        break
                if matched:
                    break

            if not result:
                raise LisaException(
                    f"unknown linux distro names '{os_infos}', "
                    f"support it in operating_system"
                )
        else:
            result = Windows(typed_node)
        log.debug(f"detected OS: {result.__class__.__name__}")
        return result

    @property
    def is_windows(self) -> bool:
        return not self._is_linux

    @property
    def is_linux(self) -> bool:
        return self._is_linux


class Windows(OperatingSystem):
    def __init__(self, node: Any) -> None:
        super().__init__(node, is_linux=False)


class Linux(OperatingSystem, BaseClassMixin):
    def __init__(self, node: Any) -> None:
        super().__init__(node, is_linux=True)
        self._first_time_installation: bool = True

    @classmethod
    def type_name(cls) -> str:
        return cls.__name__

    @classmethod
    def name_pattern(cls) -> Pattern[str]:
        return re.compile(f"^{cls.type_name()}$")

    def _install_packages(self, packages: Union[List[str]]) -> None:
        raise NotImplementedError()

    def _initialize_package_installation(self) -> None:
        # sub os can override it, but it's optional
        pass

    def install_packages(
        self, packages: Union[str, Tool, Type[Tool], List[Union[str, Tool, Type[Tool]]]]
    ) -> None:
        package_names: List[str] = []
        if not isinstance(packages, list):
            packages = [packages]

        assert isinstance(packages, list), f"actual:{type(packages)}"
        for item in packages:
            if isinstance(item, str):
                package_names.append(item)
            elif isinstance(item, Tool):
                package_names.append(item.package_name)
            else:
                assert isinstance(item, type), f"actual:{type(item)}"
                # Create a temp object, it doesn't trigger install.
                # So they can be installed together.
                tool = item.create(self._node)
                package_names.append(tool.package_name)
        if self._first_time_installation:
            self._first_time_installation = False
            self._initialize_package_installation()
        self._install_packages(package_names)


class Ubuntu(Linux):
    def _initialize_package_installation(self) -> None:
        self._node.execute("sudo apt-get update")

    def _install_packages(self, packages: Union[List[str]]) -> None:
        command = (
            f"sudo DEBIAN_FRONTEND=noninteractive "
            f"apt-get -y install {' '.join(packages)}"
        )
        self._node.execute(command)


class Debian(Ubuntu):
    pass


class Redhat(Linux):
    def _install_packages(self, packages: Union[List[str]]) -> None:
        self._node.execute(
            f"sudo DEBIAN_FRONTEND=noninteractive yum install -y {' '.join(packages)}"
        )


class CentOs(Redhat):
    @classmethod
    def name_pattern(cls) -> Pattern[str]:
        return re.compile("^CentOS$")


class Oracle(Redhat):
    pass


class Suse(Linux):
    @classmethod
    def name_pattern(cls) -> Pattern[str]:
        return re.compile("^SLES$")

    def _initialize_package_installation(self) -> None:
        self._node.execute("zypper --non-interactive --gpg-auto-import-keys update")

    def _install_packages(self, packages: Union[List[str]]) -> None:
        command = f"sudo zypper --non-interactive in  {' '.join(packages)}"
        self._node.execute(command)<|MERGE_RESOLUTION|>--- conflicted
+++ resolved
@@ -40,15 +40,10 @@
                 cls.__linux_factory.initialize()
             # cast type for easy to use
             linux_factory: Factory[Linux] = cls.__linux_factory
-<<<<<<< HEAD
-            lsb_release_output = typed_node.execute("lsb_release -d")
-            os_release_output = typed_node.execute("cat /etc/os-release")
-=======
             lsb_release_output = typed_node.execute("lsb_release -d", no_error_log=True)
             os_release_output = typed_node.execute(
                 "cat /etc/os-release", no_error_log=True
             )
->>>>>>> f3dac169
 
             os_infos: List[str] = [
                 x
