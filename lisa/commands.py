--- conflicted
+++ resolved
@@ -21,11 +21,7 @@
     if runbook.notifier:
         notifier.initialize(runbooks=runbook.notifier)
     run_message = notifier.TestRunMessage(
-<<<<<<< HEAD
-        status=constants.RUN_STATUS_RUNNING,
-=======
         status=constants.RUN_STATUS_INITIALIZING,
->>>>>>> ee37ae72
         test_project=runbook.test_project,
         test_pass=runbook.test_pass,
         run_name=constants.RUN_NAME,
@@ -43,13 +39,6 @@
     finally:
         run_message = notifier.TestRunMessage(
             status=run_status,
-<<<<<<< HEAD
-            test_project=runbook.test_project,
-            test_pass=runbook.test_pass,
-            run_name=constants.RUN_NAME,
-            tags=runbook.tags,
-=======
->>>>>>> ee37ae72
             elapsed=run_timer.elapsed(),
         )
         notifier.notify(run_message)
