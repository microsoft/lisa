# Copyright (c) Microsoft Corporation.
# Licensed under the MIT license.

<<<<<<< HEAD
import time
from pathlib import Path
from random import randint
from typing import Any, Dict, List, Optional, Type, Union

from lisa.executable import CustomScript, CustomScriptBuilder, ExecutableResult, Tool
from lisa.tools import Cat, Dhclient
=======
from lisa.executable import ExecutableResult, Tool
from lisa.tools.dmesg import Dmesg
from lisa.tools.journalctl import Journalctl
>>>>>>> fa955c8b
from lisa.tools.kernel_config import KLDStat
from lisa.tools.lsmod import Lsmod
from lisa.util import UnsupportedOperationException
from lisa.util.perf_timer import create_timer

from .whoami import Whoami


class Modprobe(Tool):
    @property
    def command(self) -> str:
        return self._command

    @classmethod
    def _freebsd_tool(cls) -> Optional[Type[Tool]]:
        return ModprobeFreeBSD

    def _check_exists(self) -> bool:
        return True

    def _initialize(self, *args: Any, **kwargs: Any) -> None:
        self._command = "modprobe"

    def is_module_loaded(
        self,
        mod_name: str,
        force_run: bool = False,
        no_info_log: bool = True,
        no_error_log: bool = True,
    ) -> bool:
        result = self.run(
            f"-nv {mod_name}",
            sudo=True,
            shell=True,
            force_run=force_run,
            no_info_log=no_info_log,
            no_error_log=no_error_log,
        )
        # Example possible outputs
        # 1) insmod /lib/modules/.../floppy.ko.xz
        #    Exists but is not loaded - return False
        # 2) FATAL: Module floppy not found.
        #    Module does not exist, therefore is not loaded - return False
        # 3) (no output)
        #    Module is loaded - return True
        could_be_loaded = result.stdout and "insmod" in result.stdout
        does_not_exist = (result.stderr and "not found" in result.stderr) or (
            result.stdout and "not found" in result.stdout
        )

        return not (could_be_loaded or does_not_exist)

    def remove(self, mod_names: List[str], ignore_error: bool = False) -> None:
        for mod_name in mod_names:
            if ignore_error:
                # rmmod support the module file, so use it here.
                self.node.execute(f"rmmod {mod_name}", sudo=True, shell=True)
            else:
                if self.is_module_loaded(mod_name, force_run=True):
                    try:
                        self.run(
                            f"-r {mod_name}",
                            force_run=True,
                            sudo=True,
                            shell=True,
                            expected_exit_code=0,
                            expected_exit_code_failure_message=(
                                f"Fail to remove module {mod_name}"
                            ),
                        )
                    except AssertionError as e:
                        self._collect_logs(mod_name)
                        raise e

    def load(
        self,
        modules: Union[str, List[str]],
        parameters: str = "",
        dry_run: bool = False,
    ) -> bool:
        if isinstance(modules, list):
            if parameters:
                raise UnsupportedOperationException(
                    "Modprobe does not support loading multiple modules with parameters"
                )
            modules_str = "-a " + " ".join(modules)
        else:
            modules_str = modules
        if parameters:
            command = f"{modules_str} {parameters}"
        else:
            command = f"{modules_str}"
        if dry_run:
            command = f"--dry-run {command}"
        result = self.run(
            command,
            force_run=True,
            sudo=True,
            shell=True,
        )
        if dry_run:
            return result.exit_code == 0

        result.assert_exit_code(
            expected_exit_code=0,
            message=f"Fail to load module[s]: {modules_str}.",
            include_output=True,
        )
        return True

    def module_exists(self, modules: Union[str, List[str]]) -> bool:
        return self.load(modules, dry_run=True)

    def reload(
        self,
        mod_name: str,
        times: int = 1,
        verbose: bool = False,
        timeout: int = 60,
        interface: str = "eth0",
    ) -> Dict[str, int]:
        if not self.is_module_loaded(mod_name, force_run=True):
            return {}
        dhclient_command = self.node.tools[Dhclient].command

        username = self.node.tools[Whoami].get_username()
        unique_id = randint(0, 10000)
        nohup_output_log_file_name = (
            f"/home/{username}/nohup_log_{mod_name}_{str(unique_id)}.out"
        )
        loop_process_pid_file_name = (
            f"/home/{username}/loop_process_pid_{mod_name}_{str(unique_id)}.pid"
        )

        if verbose:
            verbose_flag = "true"
        else:
            verbose_flag = "false"

        modprobe_reloader_tool = CustomScriptBuilder(
            Path(__file__).parent.joinpath("scripts"), ["modprobe_reloader.sh"]
        )

        parameters = (
            f"{nohup_output_log_file_name} {loop_process_pid_file_name} "
            f"{mod_name} {times} {verbose_flag} {dhclient_command} {interface}"
        )
        self._log.debug(f"running with parameters: {parameters}")
        modprobe_reloader_script: CustomScript = self.node.tools[modprobe_reloader_tool]
        modprobe_reloader_script.run(parameters, sudo=True, shell=True, nohup=True)

        cat = self.node.tools[Cat]
        tried_times: int = 0
        timer = create_timer()
        # Wait for the loop process to start and check its status
        while (timer.elapsed(False) < timeout) or tried_times < 1:
            tried_times += 1
            try:
                pid = cat.read(loop_process_pid_file_name, force_run=True)
                r = self.node.execute(
                    f"ps -p {pid} > /dev/null && echo 'running' || echo 'not_running'",
                    sudo=True,
                    shell=True,
                )
                status = r.stdout.strip()
                if status == "running":
                    self._log.debug(
                        f"Reload operation for {mod_name} is {status}, pid: {pid}"
                        "rechecking after 1 second..."
                    )
                    time.sleep(1)
                else:
                    self._log.debug(
                        f"Reload operation for {mod_name} is {status}, pid: {pid}"
                    )
                    break
            except Exception as e:
                self._log.debug(
                    "An exception is caught, this could be due to the VM network "
                    f"going down during the module reload operation, {e}"
                    f"\nTime elapsed so far: {timer.elapsed(False)} seconds, "
                    "\nTrying to reconnect to the remote node in 2 sec..."
                )
                time.sleep(2)

        self._log.debug(
            f"Time taken to reload {mod_name}: {timer.elapsed(False)} seconds"
        )

        rmmod_count = int(
            self.node.execute(
                f"grep -o 'rmmod' {nohup_output_log_file_name} | wc -l",
                sudo=True,
                shell=True,
            ).stdout.strip()
        )
        insmod_count = int(
            self.node.execute(
                f"grep -o 'insmod' {nohup_output_log_file_name} | wc -l",
                sudo=True,
                shell=True,
            ).stdout.strip()
        )
        in_use_count = int(
            self.node.execute(
                f"grep -o 'is in use' {nohup_output_log_file_name} | wc -l",
                sudo=True,
                shell=True,
            ).stdout.strip()
        )
        device_or_resource_busy_count = int(
            self.node.execute(
                f"grep -o 'Device or resource busy' {nohup_output_log_file_name} "
                "| wc -l",
                sudo=True,
                shell=True,
            ).stdout.strip()
        )

        # Comment this section to retain the logs for debugging purposes
        self.node.execute(
            f"rm -f {nohup_output_log_file_name} {loop_process_pid_file_name}",
            sudo=True,
            shell=True,
        )

        return {
            "rmmod_count": rmmod_count,
            "insmod_count": insmod_count,
            "in_use_count": in_use_count,
            "busy_count": device_or_resource_busy_count,
        }

    def load_by_file(
        self, file_name: str, ignore_error: bool = False
    ) -> ExecutableResult:
        # the insmod support to load from file.
        result = self.node.execute(
            f"insmod {file_name}",
            sudo=True,
            shell=True,
        )
        if not ignore_error:
            result.assert_exit_code(0, f"failed to load module {file_name}")
        return result

    def _collect_logs(self, mod_name: str) -> None:
        self._log.info(
            f"Failed to remove module {mod_name}."
            " Collecting additional debug information."
        )
        self._log_lsmod_status(mod_name)
        self._tail_dmesg_log()
        self._tail_journalctl_for_module(mod_name)

    def _log_lsmod_status(self, mod_name: str) -> None:
        lsmod_tool = self.node.tools[Lsmod]
        module_exists = lsmod_tool.module_exists(
            mod_name=mod_name,
            force_run=True,
            no_debug_log=True,
        )
        if not module_exists:
            self._log.info(f"Module {mod_name} does not exist in lsmod output.")
        else:
            self._log.info(f"Module {mod_name} exists in lsmod output.")
            usedby_count, usedby_modules = lsmod_tool.get_used_by_modules(
                mod_name, sudo=True, force_run=True
            )
            if usedby_count == 0:
                self._log.info(f"Module '{mod_name}' is not used by any other modules.")
            else:
                self._log.info(
                    f"Module {mod_name} is used by {usedby_count} modules. "
                    f"Module names: '{usedby_modules}'"
                )

    def _tail_dmesg_log(self) -> None:
        dmesg_tool = self.node.tools[Dmesg]
        tail_lines = 20

        dmesg_output = dmesg_tool.get_output(
            force_run=True, no_debug_log=True, tail_lines=tail_lines
        )

        self._log.info(f"Last {tail_lines} dmesg lines: {dmesg_output}")

    def _tail_journalctl_for_module(self, mod_name: str) -> None:
        tail_lines = 20
        journalctl_tool = self.node.tools[Journalctl]
        journalctl_out = journalctl_tool.filter_logs_by_pattern(
            mod_name,
            tail_line_count=tail_lines,
            no_debug_log=True,
            no_error_log=True,
            no_info_log=True,
        )
        self._log.info(
            f"Last {tail_lines} journalctl lines for module {mod_name}:\n"
            f"{journalctl_out}"
        )


class ModprobeFreeBSD(Modprobe):
    def module_exists(self, modules: Union[str, List[str]]) -> bool:
        module_list = []
        if isinstance(modules, str):
            module_list.append(modules)
        for module in module_list:
            if not self.node.tools[KLDStat].module_exists(module):
                return False

        return True

    def load(
        self,
        modules: Union[str, List[str]],
        parameters: str = "",
        dry_run: bool = False,
    ) -> bool:
        if parameters:
            raise UnsupportedOperationException(
                "ModprobeBSD does not support loading modules with parameters"
            )
        if dry_run:
            raise UnsupportedOperationException("ModprobeBSD does not support dry-run")
        if isinstance(modules, list):
            for module in modules:
                if self.module_exists(module):
                    return True
                else:
                    self.node.tools[KLDLoad].load(module)
        else:
            if self.module_exists(modules):
                return True
            else:
                self.node.tools[KLDLoad].load(modules)
        return True


class KLDLoad(Tool):
    _MODULE_DRIVER_MAPPING = {
        "mlx5_core": "mlx5en",
        "mlx4_core": "mlx4en",
        "mlx5_ib": "mlx5ib",
    }

    @property
    def command(self) -> str:
        return "kldload"

    def load(self, module: str) -> bool:
        if module in self._MODULE_DRIVER_MAPPING:
            module = self._MODULE_DRIVER_MAPPING[module]
        result = self.run(
            f"{module}",
            sudo=True,
            shell=True,
        )
        result.assert_exit_code(
            expected_exit_code=0,
            message=f"Fail to load module: {module}.",
            include_output=True,
        )
        return True<|MERGE_RESOLUTION|>--- conflicted
+++ resolved
@@ -1,7 +1,6 @@
 # Copyright (c) Microsoft Corporation.
 # Licensed under the MIT license.
 
-<<<<<<< HEAD
 import time
 from pathlib import Path
 from random import randint
@@ -9,11 +8,8 @@
 
 from lisa.executable import CustomScript, CustomScriptBuilder, ExecutableResult, Tool
 from lisa.tools import Cat, Dhclient
-=======
-from lisa.executable import ExecutableResult, Tool
 from lisa.tools.dmesg import Dmesg
 from lisa.tools.journalctl import Journalctl
->>>>>>> fa955c8b
 from lisa.tools.kernel_config import KLDStat
 from lisa.tools.lsmod import Lsmod
 from lisa.util import UnsupportedOperationException
