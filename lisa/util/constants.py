--- conflicted
+++ resolved
@@ -32,10 +32,7 @@
 ENABLE = "enable"
 
 # run status
-<<<<<<< HEAD
-=======
 RUN_STATUS_INITIALIZING = "INITIALIZING"
->>>>>>> ee37ae72
 RUN_STATUS_RUNNING = "RUNNING"
 RUN_STATUS_SUCCESS = "SUCCESS"
 RUN_STATUS_FAILED = "FAILED"
