--- conflicted
+++ resolved
@@ -683,14 +683,8 @@
         belong to a basic version.
     :rtype: tuple(:class:`Version` | None, str)
     """
-<<<<<<< HEAD
-    version = '13.0'
-    if VersionInfo.isvalid(version):
-        return VersionInfo.parse(version)
-=======
     if LisaVersionInfo.isvalid(version):
         return LisaVersionInfo.parse(version)
->>>>>>> 32595ea6
 
     match = __version_info_pattern.search(version)
     if not match:
