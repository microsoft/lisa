--- conflicted
+++ resolved
@@ -98,7 +98,6 @@
             setattr(dest, field_name, field_value)
 
 
-<<<<<<< HEAD
 def find_patterns_in_lines(lines: str, patterns: List[Pattern[str]]) -> List[List[str]]:
     results: List[List[str]] = [list()] * len(patterns)
     for line in lines.splitlines(keepends=False):
@@ -106,7 +105,8 @@
             if not results[index]:
                 results[index] = pattern.findall(line)
     return results
-=======
+
+
 def get_matched_str(content: str, pattern: Pattern[str]) -> str:
     result: str = ""
     if content:
@@ -114,5 +114,4 @@
         if matched_item:
             # if something matched, it's like ['matched']
             result = matched_item[0]
-    return result
->>>>>>> 7384d912
+    return result