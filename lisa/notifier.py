from dataclasses import dataclass
from typing import Any, Dict, List, Optional, Type

from lisa import schema
from lisa.util import InitializableMixin, subclasses
from lisa.util.logger import get_logger


@dataclass
class MessageBase:
    type: str = ""
    elapsed: float = 0


<<<<<<< HEAD
class Notifier(subclasses.BaseClassWithRunbookMixin, InitializableMixin):
=======
@dataclass
class TestRunMessage(MessageBase):
    type: str = "TestRun"
    status: str = ""
    test_project: str = ""
    test_pass: str = ""
    tags: Optional[List[str]] = None
    run_name: str = ""


class Notifier(subclasses.BaseClassWithRunbook, InitializableMixin):
>>>>>>> 6a3afe49
    def __init__(self, runbook: schema.TypedSchema) -> None:
        super().__init__(runbook=runbook)
        self._log = get_logger("notifier", self.__class__.__name__)

    def finalize(self) -> None:
        """
        All test done. notifier should release resource,
        or do finalize work, like save to a file.

        Even failed, this method will be called.
        """
        pass

    def _subscribed_message_type(self) -> List[Type[MessageBase]]:
        raise NotImplementedError("must specify supported message types")

    def _received_message(self, message: MessageBase) -> None:
        raise NotImplementedError

    def _initialize(self, *args: Any, **kwargs: Any) -> None:
        """
        initialize is optional
        """
        pass


_notifiers: List[Notifier] = []
_messages: Dict[type, List[Notifier]] = dict()


# below methods uses to operate a global notifiers,
# so that any object can send messages.
def initialize(runbooks: List[schema.Notifier]) -> None:

    factory = subclasses.Factory[Notifier](Notifier)
    log = get_logger("init", "notifier")
    for runbook in runbooks:
        notifier = factory.create_by_runbook(runbook=runbook)
        _notifiers.append(notifier)

        subscribed_message_types: List[
            Type[MessageBase]
        ] = notifier._subscribed_message_type()

        for message_type in subscribed_message_types:
            registered_notifiers = _messages.get(message_type, [])
            registered_notifiers.append(notifier)
            _messages[message_type] = registered_notifiers
        log.debug(
            f"registered [{notifier.type_name()}] "
            f"on messages: [{[x.type for x in subscribed_message_types]}]"
        )

        notifier.initialize()


def notify(message: MessageBase) -> None:
    # TODO make it async for performance consideration
    notifiers = _messages.get(type(message))
    if notifiers:
        for notifier in notifiers:
            notifier._received_message(message=message)


def finalize() -> None:
    for notifier in _notifiers:
        try:
            notifier.finalize()
        except Exception as identifier:
            notifier._log.info(f"finalize failed: {identifier}")<|MERGE_RESOLUTION|>--- conflicted
+++ resolved
@@ -12,9 +12,6 @@
     elapsed: float = 0
 
 
-<<<<<<< HEAD
-class Notifier(subclasses.BaseClassWithRunbookMixin, InitializableMixin):
-=======
 @dataclass
 class TestRunMessage(MessageBase):
     type: str = "TestRun"
@@ -25,8 +22,7 @@
     run_name: str = ""
 
 
-class Notifier(subclasses.BaseClassWithRunbook, InitializableMixin):
->>>>>>> 6a3afe49
+class Notifier(subclasses.BaseClassWithRunbookMixin, InitializableMixin):
     def __init__(self, runbook: schema.TypedSchema) -> None:
         super().__init__(runbook=runbook)
         self._log = get_logger("notifier", self.__class__.__name__)
