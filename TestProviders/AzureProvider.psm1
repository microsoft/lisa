##############################################################################################
# AzureProvider.psm1
# Copyright (c) Microsoft Corporation. All rights reserved.
# Licensed under the Apache License.
# Operations :
#
<#
.SYNOPSIS
	PS modules for LISAv2 test automation
	This module provides the test operations on Azure

.PARAMETER
	<Parameters>

.INPUTS


.NOTES
	Creation Date:
	Purpose/Change:

.EXAMPLE


#>
###############################################################################################
using Module ".\TestProvider.psm1"

Class AzureProvider : TestProvider
{
	[string] $TipSessionId
	[string] $TipCluster

	[object] DeployVMs([xml] $GlobalConfig, [object] $SetupTypeData, [object] $TestCaseData, [string] $TestLocation, [string] $RGIdentifier, [bool] $UseExistingRG, [string] $ResourceCleanup) {
		$allVMData = @()
		$DeploymentElapsedTime = $null
		$ErrorMessage = ""
		try {
			if ($UseExistingRG) {
				Write-LogInfo "Running test against existing resource group: $RGIdentifier"
				$allVMData = Get-AllDeploymentData -ResourceGroups $RGIdentifier
				if (!$allVMData) {
					Write-LogInfo "No VM is found in resource group $RGIdentifier, start to deploy VMs"
				}
			}
			if (!$allVMData) {
				$isAllDeployed = Create-AllResourceGroupDeployments -SetupTypeData $SetupTypeData -TestCaseData $TestCaseData -Distro $RGIdentifier `
					-TestLocation $TestLocation -GlobalConfig $GlobalConfig -TipSessionId $this.TipSessionId -TipCluster $this.TipCluster `
					-UseExistingRG $UseExistingRG -ResourceCleanup $ResourceCleanup

				if ($isAllDeployed[0] -eq "True") {
					$deployedGroups = $isAllDeployed[1]
					$DeploymentElapsedTime = $isAllDeployed[3]
					$allVMData = Get-AllDeploymentData -ResourceGroups $deployedGroups
				} else {
					$ErrorMessage = "One or more deployments failed."
					Write-LogErr $ErrorMessage
					return @{"VmData" = $null; "Error" = $ErrorMessage}
				}
			}
			$isVmAlive = Is-VmAlive -AllVMDataObject $allVMData
			if ($isVmAlive -eq "True") {
				if ((Test-Path -Path  .\Extras\UploadDeploymentDataToDB.ps1) -and !$UseExistingRG) {
					$null = .\Extras\UploadDeploymentDataToDB.ps1 -allVMData $allVMData -DeploymentTime $DeploymentElapsedTime.TotalSeconds
				}

				$enableSRIOV = $TestCaseData.AdditionalHWConfig.Networking -imatch "SRIOV"
				$customStatus = Set-CustomConfigInVMs -CustomKernel $this.CustomKernel -CustomLIS $this.CustomLIS -EnableSRIOV $enableSRIOV `
					-AllVMData $allVMData -TestProvider $this
				if (!$customStatus) {
					$ErrorMessage = "Failed to set custom config in VMs."
					Write-LogErr $ErrorMessage
					return @{"VmData" = $null; "Error" = $ErrorMessage}
				}
			}
			else {
				Write-LogErr "Unable to connect SSH ports.."
			}
		} catch {
			Write-LogErr "Exception detected. Source : DeployVMs()"
			$line = $_.InvocationInfo.ScriptLineNumber
			$script_name = ($_.InvocationInfo.ScriptName).Replace($PWD, ".")
			$ErrorMessage = $_.Exception.Message
			Write-LogErr "EXCEPTION : $ErrorMessage"
			Write-LogErr "Source : Line $line in script $script_name."
		}
		return @{"VmData" = $allVMData; "Error" = $ErrorMessage}
	}

	[void] DeleteTestVMs($allVMData, $SetupTypeData, $UseExistingRG) {
		$rgs = @()
		foreach ($vmData in $AllVMData) {
			$rgs += $vmData.ResourceGroupName
		}
		$uniqueRgs = $rgs | Select-Object -Unique
		foreach ($rg in $uniqueRgs) {
			$isCleaned = Delete-ResourceGroup -RGName $rg -UseExistingRG $UseExistingRG
			if (!$isCleaned)
			{
				Write-LogInfo "Failed to trigger delete resource group $rg.. Please delete it manually."
			}
			else
			{
				Write-LogInfo "Successfully cleaned up RG ${rg}.."
			}
		}
	}

	[bool] RestartAllDeployments($AllVMData) {
		$restartJobs = @()
		$ShellRestart = 0
		$VMCoresArray = @()
		Function Start-RestartAzureVMJob ($ResourceGroupName, $RoleName) {
			Write-LogInfo "Triggering Restart-$($RoleName)..."
			$Job = Restart-AzureRmVM -ResourceGroupName $ResourceGroupName -Name $RoleName -AsJob
			$Job.Name = "Restart-$($ResourceGroupName):$($RoleName)"
			return $Job
		}
		$AzureVMSizeInfo = Get-AzureRmVMSize -Location $AllVMData[0].Location
		foreach ( $vmData in $AllVMData ) {
<<<<<<< HEAD
			Write-LogInfo "Triggering Restart-$($vmData.RoleName)..."
			$restartJobs += Restart-AzVM -ResourceGroupName $vmData.ResourceGroupName -Name $vmData.RoleName -Verbose -AsJob
=======
			$restartJobs += Start-RestartAzureVMJob -ResourceGroupName $vmData.ResourceGroupName -RoleName $vmData.RoleName
			$VMCoresArray += ($AzureVMSizeInfo | Where-Object { $_.Name -eq $vmData.InstanceSize }).NumberOfCores
>>>>>>> 1445e37e
		}
		$MaximumCores = ($VMCoresArray | Measure-Object -Maximum).Maximum

		# Calculate timeout depending on VM size.
		# We're adding timeout of 10 minutes (default timeout) + 1 minute/10 cores (additional timeout).
		# So For D64 VM, timeout = 10 + int[64/10] = 16 minutes.
		# M128 VM, timeout = 10 + int[128/10] = 23 minutes.
		$TimeoutMinutes = [int]($MaximumCores / 10) + 10
		$recheckAgain = $true

		# Timeout check is started after all the restart operations are triggered.
		$Timeout = (Get-Date).AddMinutes($TimeoutMinutes)
		Write-LogInfo "Waiting until VMs restart (Timeout = $TimeoutMinutes minutes)..."
		$jobCount = $restartJobs.Count
		$completedJobsCount = 0
		while ($recheckAgain) {
			$recheckAgain = $false
			$tempJobs = @()
			foreach ($restartJob in $restartJobs) {
				if ($restartJob.State -eq "Completed") {
					$completedJobsCount += 1
					Write-LogInfo "[$completedJobsCount/$jobCount] $($restartJob.Name) is done."
					$null = Remove-Job -Id $restartJob.ID -Force -ErrorAction SilentlyContinue
				} elseif ($restartJob.State -eq "Failed") {
					$jobError = Get-Job -Name $restartJob.Name | Receive-Job 2>&1
					Write-LogErr "$($restartJob.Name) failed with error: ${jobError}"
					return $false
				} else {
					if ((Get-Date) -gt $Timeout ) {
						Write-LogErr "$($restartJob.Name) timed out after $TimeoutMinutes minutes. Removing the job."
						$null = Remove-Job -Id $restartJob.ID -Force -ErrorAction SilentlyContinue
						$TimedOutResourceGroup = $restartJob.Name.Replace("Restart-",'').Split(':')[0]
						$TimedOutRoleName = $restartJob.Name.Replace("Restart-",'').Split(':')[1]
						$TimedOutVM = $AllVMData | Where-Object {$_.ResourceGroupName -eq $TimedOutResourceGroup -and $_.RoleName -eq $TimedOutRoleName}
						$Null = Restart-VMFromShell -VMData $TimedOutVM -SkipRestartCheck
						$ShellRestart += 1
					} else {
						$tempJobs += $restartJob
						$recheckAgain = $true
					}
				}
			}
			$restartJobs = $tempJobs
			Start-Sleep -Seconds 1
		}
		if ($ShellRestart -gt 0) {
			Write-LogInfo "$ShellRestart VMs were restarted from shell. Sleeping 5 seconds..."
			Start-Sleep -Seconds 5
		}
		if ((Is-VmAlive -AllVMDataObject $AllVMData) -eq "True") {
			return $true
		}
		return $false
	}
}<|MERGE_RESOLUTION|>--- conflicted
+++ resolved
@@ -112,19 +112,14 @@
 		$VMCoresArray = @()
 		Function Start-RestartAzureVMJob ($ResourceGroupName, $RoleName) {
 			Write-LogInfo "Triggering Restart-$($RoleName)..."
-			$Job = Restart-AzureRmVM -ResourceGroupName $ResourceGroupName -Name $RoleName -AsJob
+			$Job = Restart-AzVM -ResourceGroupName $ResourceGroupName -Name $RoleName -AsJob
 			$Job.Name = "Restart-$($ResourceGroupName):$($RoleName)"
 			return $Job
 		}
-		$AzureVMSizeInfo = Get-AzureRmVMSize -Location $AllVMData[0].Location
+		$AzureVMSizeInfo = Get-AzVMSize -Location $AllVMData[0].Location
 		foreach ( $vmData in $AllVMData ) {
-<<<<<<< HEAD
-			Write-LogInfo "Triggering Restart-$($vmData.RoleName)..."
-			$restartJobs += Restart-AzVM -ResourceGroupName $vmData.ResourceGroupName -Name $vmData.RoleName -Verbose -AsJob
-=======
 			$restartJobs += Start-RestartAzureVMJob -ResourceGroupName $vmData.ResourceGroupName -RoleName $vmData.RoleName
 			$VMCoresArray += ($AzureVMSizeInfo | Where-Object { $_.Name -eq $vmData.InstanceSize }).NumberOfCores
->>>>>>> 1445e37e
 		}
 		$MaximumCores = ($VMCoresArray | Measure-Object -Maximum).Maximum
 
