# Copyright (c) Microsoft Corporation. Licensed under the MIT license.

from typing import Any

from assertpy.assertpy import assert_that

from lisa import (
    Environment,
    Logger,
    Node,
    TestCaseMetadata,
    TestSuite,
    TestSuiteMetadata,
    simple_requirement,
)
from lisa.base_tools.service import Service
from lisa.operating_system import BSD
from lisa.sut_orchestrator import AZURE
from lisa.sut_orchestrator.azure.common import (
    get_compute_client,
    get_node_context,
    wait_operation,
)
from lisa.sut_orchestrator.azure.platform_ import AzurePlatform


def _set_up_vm(node: Node, environment: Environment) -> Any:
    assert environment.platform, "platform shouldn't be None."
    platform: AzurePlatform = environment.platform  # type: ignore
    assert isinstance(
        platform, AzurePlatform
    ), "platform should be AzurePlatform instance"
    assert isinstance(
        platform, AzurePlatform
    ), "platform should be AzurePlatform instance"
    compute_client = get_compute_client(platform)
    node_context = get_node_context(node)
    resource_group_name = node_context.resource_group_name
    vm_name = node_context.vm_name

    return compute_client, resource_group_name, vm_name


def _verify_vm_agent_running(node: Node, log: Logger) -> None:
    service = node.tools[Service]
    is_vm_agent_running = service.is_service_running(
        "walinuxagent"
    ) or service.is_service_running("waagent")

    log.debug(f"verify walinuxagent or waagent running:{is_vm_agent_running}")

    assert_that(is_vm_agent_running).described_as(
        "Expected walinuxagent or waagent service is running"
    ).is_true()


@TestSuiteMetadata(
    area="vm_extension",
    category="functional",
    description="Test for Linux Patch Extension",
    requirement=simple_requirement(
        supported_platform_type=[AZURE], unsupported_os=[BSD]
    ),
)
class LinuxPatchExtensionBVT(TestSuite):
<<<<<<< HEAD
    TIMEOUT = 14400  # 4H
=======
    TIMEOUT = 12600  # 3H30M
>>>>>>> c3ec08e6

    @TestCaseMetadata(
        description="""
        Verify walinuxagent or waagent service is running on vm. Perform assess
        patches to trigger Microsoft.CPlat.Core.LinuxPatchExtension creation in
        vm. Verify status file response for validity.
        """,
        priority=1,
    )
    def verify_vm_assess_patches(
        self, node: Node, environment: Environment, log: Logger
    ) -> None:
        compute_client, resource_group_name, vm_name = _set_up_vm(node, environment)
        # verify vm agent service is running, lpe is a dependent of vm agent
        # service
        _verify_vm_agent_running(node, log)

        operation = compute_client.virtual_machines.begin_assess_patches(
            resource_group_name=resource_group_name, vm_name=vm_name
        )
        # set wait operation timeout 10 min, status file should be generated
        # before timeout
        assess_result = wait_operation(operation, 600)

        assert assess_result, "assess_result shouldn't be None"
        log.debug(f"assess_result:{assess_result}")
        assert_that(assess_result["status"]).described_as(
            "Expected the assess patches to succeed"
        ).is_equal_to("Succeeded")

        assert_that(assess_result["error"]["code"]).described_as(
            "Expected no error in assess patches operation"
        ).is_equal_to("0")

    @TestCaseMetadata(
        description="""
        Verify walinuxagent or waagent service is running on vm. Perform install
        patches to trigger Microsoft.CPlat.Core.LinuxPatchExtension creation in vm.
        Verify status file response for validity.
        """,
        priority=3,
        timeout=TIMEOUT,
    )
    def verify_vm_install_patches(
        self, node: Node, environment: Environment, log: Logger
    ) -> None:
        compute_client, resource_group_name, vm_name = _set_up_vm(node, environment)
        install_patches_input = {
<<<<<<< HEAD
            "maximumDuration": "PT4H",
=======
            "maximumDuration": "PT3H30M",
>>>>>>> c3ec08e6
            "rebootSetting": "IfRequired",
            "linuxParameters": {
                "classificationsToInclude": ["Security", "Critical"],
                "packageNameMasksToInclude": ["ca-certificates*", "php7-openssl*"],
            },
        }

        # verify vm agent service is running, lpe is a dependent of vm agent
        # service
        _verify_vm_agent_running(node, log)

        operation = compute_client.virtual_machines.begin_install_patches(
            resource_group_name=resource_group_name,
            vm_name=vm_name,
            install_patches_input=install_patches_input,
        )
        # set wait operation max duration 3H30M timeout, status file should be
        # generated before timeout
        install_result = wait_operation(operation, self.TIMEOUT)

        assert install_result, "install_result shouldn't be None"
        log.debug(f"install_result:{install_result}")
        assert_that(install_result["status"]).described_as(
            "Expected the install patches to succeed"
        ).is_equal_to("Succeeded")

        assert_that(install_result["error"]["code"]).described_as(
            "Expected no error in install patches operation"
        ).is_equal_to("0")<|MERGE_RESOLUTION|>--- conflicted
+++ resolved
@@ -63,11 +63,7 @@
     ),
 )
 class LinuxPatchExtensionBVT(TestSuite):
-<<<<<<< HEAD
-    TIMEOUT = 14400  # 4H
-=======
-    TIMEOUT = 12600  # 3H30M
->>>>>>> c3ec08e6
+    TIMEOUT = 14400  # 4H Max install operation duration
 
     @TestCaseMetadata(
         description="""
@@ -116,11 +112,7 @@
     ) -> None:
         compute_client, resource_group_name, vm_name = _set_up_vm(node, environment)
         install_patches_input = {
-<<<<<<< HEAD
             "maximumDuration": "PT4H",
-=======
-            "maximumDuration": "PT3H30M",
->>>>>>> c3ec08e6
             "rebootSetting": "IfRequired",
             "linuxParameters": {
                 "classificationsToInclude": ["Security", "Critical"],
