# Copyright (c) Microsoft Corporation.
# Licensed under the MIT license.

import base64
import glob
import os
import time
import uuid
from datetime import datetime
from pathlib import PurePosixPath

from assertpy.assertpy import assert_that

from lisa import (
    Environment,
    Logger,
    Node,
    TestCaseMetadata,
    TestSuite,
    TestSuiteMetadata,
    simple_requirement,
)
from lisa.sut_orchestrator import AZURE
from lisa.sut_orchestrator.azure.common import (
    AzureNodeSchema,
    get_compute_client,
    get_node_context,
    wait_operation,
)
from lisa.sut_orchestrator.azure.features import AzureExtension
from lisa.sut_orchestrator.azure.platform_ import AzurePlatform
from lisa.tools.find import Find


@TestSuiteMetadata(
    area="vm_extension",
    category="functional",
    description="Test for VMSnapshot extension",
    requirement=simple_requirement(unsupported_os=[]),
)
class VmSnapsotLinuxBVTExtension(TestSuite):
    @TestCaseMetadata(
        description="""
        Create a restore point collection for the virtual machine.
        Create application consistent restore point on the restore point
        collection.
        Validate response of the restore point for validity.
        Attempt it a few items to rule out cases when VM is under changes.
        """,
        priority=0,
        requirement=simple_requirement(supported_features=[AzureExtension]),
    )
    def verify_vmsnapshot_extension(
        self, log: Logger, node: Node, environment: Environment
    ) -> None:
        unique_name = str(uuid.uuid4())
        node_context = get_node_context(node)
        resource_group_name = node_context.resource_group_name
        vm_name = node_context.vm_name
        node_capability = node.capability.get_extended_runbook(AzureNodeSchema, AZURE)
        location = node_capability.location
        restore_point_collection = "rpc_" + unique_name
        assert environment.platform
        platform: AzurePlatform = environment.platform  # type: ignore
        assert isinstance(platform, AzurePlatform)
        sub_id = platform.subscription_id
        # creating restore point collection
        client = get_compute_client(platform)
        response = client.restore_point_collections.create_or_update(
            resource_group_name=resource_group_name,
            restore_point_collection_name=restore_point_collection,
            parameters={
                "location": location,
                "properties": {
                    "source": {
                        "id": f"/subscriptions/{sub_id}/resourceGroups/"
                        f"{resource_group_name}/providers/Microsoft.Compute/"
                        f"virtualMachines/{vm_name}"
                    }
                },
            },
        )
        log.info("restore point collection created")
        rpc_status = response.provisioning_state
        assert_that(rpc_status, "RPC creation failed").is_equal_to("Succeeded")
        count = 0
        for count in range(10):
            try:
                # create a restore point for the VM
                restore_point = "rp_" + datetime.now().strftime("%Y-%m-%d-%H-%M-%S")
                response = client.restore_points.begin_create(
                    resource_group_name=resource_group_name,
                    restore_point_collection_name=restore_point_collection,
                    restore_point_name=restore_point,
                    parameters={},
                )
                wait_operation(response, time_out=600)
                # check the status of rp and validate the result.
                self.get_restore_point(
                    log,
                    environment,
                    resource_group_name,
                    restore_point_collection,
                    restore_point,
                )
                break
            except Exception as e:
                # Changes were made to the Virtual Machine, while the operation
                # 'Create Restore Point' was in progress.
                # Code: Conflict message is sometimes seen while rp creation
                if "Changes were made to the Virtual Machine" in str(e):
                    # so we will be retrying it after some time
                    pass
                else:
                    raise e
            time.sleep(1)
            count = count + 1
        assert_that(count, "Restore point creation failed.").is_less_than(10)

    def get_restore_point(
        self,
        log: Logger,
        environment: Environment,
        resource_group_name: str,
        restore_point_collection: str,
        restore_point: str,
    ) -> None:
        assert environment.platform
        platform: AzurePlatform = environment.platform  # type: ignore
        assert isinstance(platform, AzurePlatform)
        client = get_compute_client(platform)
        attempts = 0
        max_attempts = 450
        while attempts < max_attempts:
            response = client.restore_points.get(
                resource_group_name=resource_group_name,
                restore_point_collection_name=restore_point_collection,
                restore_point_name=restore_point,
                expand=None,
            )
<<<<<<< HEAD
            log.info(response)
=======
>>>>>>> 774bd53d
            if response.provisioning_state == "Succeeded":
                log.info(f"restore point {restore_point} created")
                consistency_mode = response.consistency_mode
                log.info(f"consistency mode is {consistency_mode}")
                if (
                    "FileSystemConsistent" in consistency_mode
                    or "ApplicationConsistent" in consistency_mode
                ):
                    return
                else:
                    raise ValueError(
                        "Restore point consistency mode is not "
                        "FileSystemConsistent or ApplicationConsistent"
                    )
            else:
                log.info(f"rp status is {response.provisioning_state}")
                attempts += 1
                time.sleep(2)
        raise ValueError(
            "Restore point provisioning status not Succeeded "
            "after multiple attempts."
<<<<<<< HEAD
        )

    # Function to find the 'main' directory
    def find_main_directory(self, base_path):
        for main_directory in glob.glob(os.path.join(base_path, "main")):
            return main_directory

    def copy_to_node(self, node: Node, filename: str, lib_file: str) -> str:
        parent_directory = ""

        f_name = node.working_path / filename
        temp_file = os.path.join(parent_directory, filename)
        temp_file = PurePosixPath(temp_file)
        file_path = os.path.join((os.path.dirname(__file__)), "scripts", temp_file)
        print(temp_file)
        print("file_path", file_path)
        lib_name = node.working_path / lib_file
        temp_lib = os.path.join(parent_directory, lib_file)
        temp_lib = PurePosixPath(temp_lib)
        print(temp_lib)
        lib_path = os.path.join((os.path.dirname(__file__)), "scripts", temp_lib)
        print("lib path", lib_path)
        node.shell.copy(file_path, f_name)
        node.shell.copy(lib_path, lib_name)
        print("working path", node.working_path)
        startpath = "/var/lib/waagent/"
        namepattern = "Microsoft.Azure.RecoveryServices.VMSnapshotLinux-1.0.*"
        sudo = True
        find_tool = node.tools[Find]
        file_list = find_tool.find_files(
            start_path=startpath, name_pattern=namepattern, sudo=sudo
        )
        # print(file_list)
        extension_directory = ""
        if len(file_list) == 1:
            extension_directory = file_list[0]
        return extension_directory

    @TestCaseMetadata(
        description="""
        Runs the custom script extension and verifies it execution on the
        remote machine.
        """,
        priority=0,
        requirement=simple_requirement(supported_features=[AzureExtension]),
    )
    def verify_exclude_disk(self, log: Logger, node: Node) -> None:
        # Any extension will do, use CustomScript for convenience.
        # Copy the local files into the VM.
        # Move the files to the extension directory
        # Give the execution permissions to the files
        # Run the files
        # Validate the results
        extension_dir = self.copy_to_node(node, "handle.txt", "install_libraries.txt")
        if extension_dir != "":
            # moving the handle.py file
            script = (
                "#!/bin/sh\n"
                f"mv {node.working_path}/handle.txt {extension_dir}/handle.py"
            )
            script_base64 = base64.b64encode(bytes(script, "utf-8")).decode("utf-8")
            settings = {"script": script_base64}
            extension = node.features[AzureExtension]
            result = extension.create_or_update(
                name="CustomScript",
                publisher="Microsoft.Azure.Extensions",
                type_="CustomScript",
                type_handler_version="2.1",
                auto_upgrade_minor_version=True,
                settings=settings,
            )

            # moving the libraries file
            script = (
                "#!/bin/sh\n"
                f"mv {node.working_path}/install_libraries.txt"
                f" {extension_dir}/install_libraries.py"
            )

            script_base64 = base64.b64encode(bytes(script, "utf-8")).decode("utf-8")
            settings = {"script": script_base64}
            extension = node.features[AzureExtension]
            result = extension.create_or_update(
                name="CustomScript",
                publisher="Microsoft.Azure.Extensions",
                type_="CustomScript",
                type_handler_version="2.1",
                auto_upgrade_minor_version=True,
                settings=settings,
            )

            # give the execution permissions to the file
            script = f"#!/bin/sh\nchmod 777 {extension_dir}/handle.py"
            script_base64 = base64.b64encode(bytes(script, "utf-8")).decode("utf-8")
            settings = {"script": script_base64}
            extension = node.features[AzureExtension]
            result = extension.create_or_update(
                name="CustomScript",
                publisher="Microsoft.Azure.Extensions",
                type_="CustomScript",
                type_handler_version="2.1",
                auto_upgrade_minor_version=True,
                settings=settings,
            )

            # give the execution permissions to the file
            script = f"#!/bin/sh\nchmod 777 {extension_dir}/install_libraries.py"
            script_base64 = base64.b64encode(bytes(script, "utf-8")).decode("utf-8")
            settings = {"script": script_base64}
            extension = node.features[AzureExtension]
            result = extension.create_or_update(
                name="CustomScript",
                publisher="Microsoft.Azure.Extensions",
                type_="CustomScript",
                type_handler_version="2.1",
                auto_upgrade_minor_version=True,
                settings=settings,
            )

            # execute the files
            script = f"#!/bin/sh\npython3 {extension_dir}/install_libraries.py"
            script_base64 = base64.b64encode(bytes(script, "utf-8")).decode("utf-8")
            settings = {"script": script_base64}
            extension = node.features[AzureExtension]
            result = extension.create_or_update(
                name="CustomScript",
                publisher="Microsoft.Azure.Extensions",
                type_="CustomScript",
                type_handler_version="2.1",
                auto_upgrade_minor_version=True,
                settings=settings,
            )

            script = f"#!/bin/sh\npython2.7 {extension_dir}/handle.py"
            script_base64 = base64.b64encode(bytes(script, "utf-8")).decode("utf-8")
            settings = {"script": script_base64}
            extension = node.features[AzureExtension]
            result = extension.create_or_update(
                name="CustomScript",
                publisher="Microsoft.Azure.Extensions",
                type_="CustomScript",
                type_handler_version="2.1",
                auto_upgrade_minor_version=True,
                settings=settings,
            )
            assert_that(result["provisioning_state"]).described_as(
                "Expected the extension to succeed"
            ).is_equal_to("Succeeded")

            # get the results
            extension_name = "CustomScript"
            extension_instance_view = extension.get(
                name=extension_name,
            ).instance_view

            for substatus in extension_instance_view.substatuses:
                print(f"Substatus : '{substatus}'")

            print(result)
=======
        )
>>>>>>> 774bd53d
<|MERGE_RESOLUTION|>--- conflicted
+++ resolved
@@ -138,10 +138,6 @@
                 restore_point_name=restore_point,
                 expand=None,
             )
-<<<<<<< HEAD
-            log.info(response)
-=======
->>>>>>> 774bd53d
             if response.provisioning_state == "Succeeded":
                 log.info(f"restore point {restore_point} created")
                 consistency_mode = response.consistency_mode
@@ -163,7 +159,6 @@
         raise ValueError(
             "Restore point provisioning status not Succeeded "
             "after multiple attempts."
-<<<<<<< HEAD
         )
 
     # Function to find the 'main' directory
@@ -323,6 +318,3 @@
                 print(f"Substatus : '{substatus}'")
 
             print(result)
-=======
-        )
->>>>>>> 774bd53d
