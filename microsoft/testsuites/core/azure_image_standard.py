--- conflicted
+++ resolved
@@ -438,11 +438,7 @@
     @TestCaseMetadata(
         description="""
         This test will verify that network file exists in /etc/sysconfig and networking
-<<<<<<< HEAD
         is enabled on Fedora based distros. For Fedora version > 39, it checks if
-=======
-        is enabled on Fedora based distros. For fedora verion > 39, it checks if
->>>>>>> 61bfcbca
         /etc/NetworkManager/system-connections/ exists and is enabled.
 
         Steps:
@@ -472,11 +468,7 @@
                 assert_that(
                     "eth0" in connections.stdout
                     or "cloud-init eth0" in connections.stdout,
-<<<<<<< HEAD
                     "A network connection for eth0 should exist in NetworkManager",
-=======
-                    "A network connection for eth0 shoud exist in NetworkManager",
->>>>>>> 61bfcbca
                 ).is_true()
                 # Check if the connections is active
                 eth0_active = node.execute("nmcli -g DEVICE,STATE device", shell=True)
@@ -494,7 +486,16 @@
                     file_exists,
                     f"The network file should be present at {network_file_path}",
                 ).is_true()
-
+                assert_that(
+                    file_exists,
+                    f"The network file should be present at {network_file_path}",
+                ).is_true()
+
+                network_file = node.tools[Cat].read(network_file_path)
+                assert_that(
+                    network_file.upper(),
+                    f"networking=yes should be present in {network_file_path}",
+                ).contains("networking=yes".upper())
                 network_file = node.tools[Cat].read(network_file_path)
                 assert_that(
                     network_file.upper(),
