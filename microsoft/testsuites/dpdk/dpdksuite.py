# Copyright (c) Microsoft Corporation.
# Licensed under the MIT license.

import re
import time
from collections import deque
from typing import Any, Dict, List, Tuple

from assertpy import assert_that, fail

from lisa import (
    Environment,
    LisaException,
    Logger,
    Node,
    RemoteNode,
    SkippedException,
    TestCaseMetadata,
    TestSuite,
    TestSuiteMetadata,
    constants,
)
from lisa.features import NetworkInterface, Sriov
from lisa.nic import NicInfo, Nics
from lisa.testsuite import simple_requirement
from lisa.tools import Dmesg, Echo, Git, Lsmod, Lspci, Make, Modprobe, Mount
from lisa.util import perf_timer
from lisa.util.parallel import Task, TaskManager
from microsoft.testsuites.dpdk.dpdktestpmd import DpdkTestpmd

VDEV_TYPE = "net_vdev_netvsc"
MAX_RING_PING_LIMIT_NS = 200000
DPDK_STABLE_GIT = "http://dpdk.org/git/dpdk-stable"
DPDK_VF_REMOVAL_MAX_TEST_TIME = 60 * 10


@TestSuiteMetadata(
    area="dpdk",
    category="functional",
    description="""
    This test suite check DPDK functionality
    """,
)
class Dpdk(TestSuite):

    # regex for parsing ring ping output for the final line,
    # grabbing the max latency of 99.999% of data in nanoseconds.
    # ex: percentile 99.999 = 12302
    _ring_ping_percentile_regex = re.compile(r"percentile 99.999 = ([0-9]+)")

    @TestCaseMetadata(
        description="""
            netvsc direct pmd version.
            This test case checks DPDK can be built and installed correctly.
            Prerequisites, accelerated networking must be enabled.
            The VM should have at least two network interfaces,
             with one interface for management.
            More detailes refer https://docs.microsoft.com/en-us/azure/virtual-network/setup-dpdk#prerequisites # noqa: E501
        """,
        priority=2,
        requirement=simple_requirement(
            min_nic_count=2,
            network_interface=Sriov(),
        ),
    )
    def verify_dpdk_build_netvsc(
        self, node: Node, log: Logger, variables: Dict[str, Any]
    ) -> None:
        self._verify_dpdk_build(node, log, variables, "netvsc")

    @TestCaseMetadata(
        description="""
            failsafe (azure default, recommended) version.
            This test case checks DPDK can be built and installed correctly.
            Prerequisites, accelerated networking must be enabled.
            The VM should have at least two network interfaces,
            with one interface for management.
            More details: https://docs.microsoft.com/en-us/azure/virtual-network/setup-dpdk#prerequisites # noqa: E501
        """,
        priority=2,
        requirement=simple_requirement(
            min_nic_count=2,
            network_interface=Sriov(),
        ),
    )
    def verify_dpdk_build_failsafe(
        self, node: Node, log: Logger, variables: Dict[str, Any]
    ) -> None:
        self._verify_dpdk_build(node, log, variables, "failsafe")

    @TestCaseMetadata(
        description="""
            test sriov failsafe during vf revoke (receive side)
        """,
        priority=2,
        requirement=simple_requirement(
            min_nic_count=2,
            network_interface=Sriov(),
            min_count=2,
        ),
    )
    def verify_dpdk_sriov_rescind_failover_receiver(
        self, environment: Environment, log: Logger, variables: Dict[str, Any]
    ) -> None:

        test_kits = _init_nodes_concurrent(environment, log, variables, "failsafe")
        sender, receiver = test_kits

        kit_cmd_pairs = generate_send_receive_run_info("failsafe", sender, receiver)

        _run_testpmd_concurrent(
            kit_cmd_pairs, DPDK_VF_REMOVAL_MAX_TEST_TIME, log, rescind_sriov=True
        )

        rescind_tx_pps_set = receiver.testpmd.get_rx_pps_sriov_rescind()
        self._check_rx_or_tx_pps_sriov_rescind("RX", rescind_tx_pps_set)

    @TestCaseMetadata(
        description="""
            test sriov failsafe during vf revoke (send only version)
        """,
        priority=2,
        requirement=simple_requirement(
            min_nic_count=2,
            network_interface=Sriov(),
        ),
    )
    def verify_dpdk_sriov_rescind_failover_send_only(
        self, node: Node, log: Logger, variables: Dict[str, Any]
    ) -> None:

        test_kit = initialize_node_resources(node, log, variables, "failsafe")
        node_nic_info, testpmd = test_kit.node_nic_info, test_kit.testpmd
        test_nic_id, test_nic = node_nic_info.get_test_nic()
        testpmd_cmd = testpmd.generate_testpmd_command(
            test_nic, test_nic_id, "txonly", "failsafe"
        )
        kit_cmd_pairs = {
            test_kit: testpmd_cmd,
        }

        _run_testpmd_concurrent(
            kit_cmd_pairs, DPDK_VF_REMOVAL_MAX_TEST_TIME, log, rescind_sriov=True
        )

        rescind_tx_pps_set = testpmd.get_tx_pps_sriov_rescind()
        self._check_rx_or_tx_pps_sriov_rescind("TX", rescind_tx_pps_set)

    def _check_rx_or_tx_pps_sriov_rescind(
        self, tx_or_rx: str, pps: Tuple[int, int, int]
    ) -> None:
        before_rescind, during_rescind, after_reenable = pps
        self._check_rx_or_tx_pps(tx_or_rx, before_rescind, sriov_enabled=True)
        self._check_rx_or_tx_pps(tx_or_rx, during_rescind, sriov_enabled=False)
        self._check_rx_or_tx_pps(tx_or_rx, after_reenable, sriov_enabled=True)

    def _check_rx_or_tx_pps(
        self, tx_or_rx: str, pps: int, sriov_enabled: bool = True
    ) -> None:
        if sriov_enabled:
            assert_that(pps).described_as(
                f"{tx_or_rx}-PPS ({pps}) should have been greater "
                "than 2^20 (~1m) PPS before sriov disable."
            ).is_greater_than(2 ** 20)
        else:
            assert_that(pps).described_as(
                f"{tx_or_rx}-PPS ({pps}) should have been less "
                "than 2^20 (~1m) PPS after sriov disable."
            ).is_less_than(2 ** 20)

    def _verify_dpdk_build(
        self,
        node: Node,
        log: Logger,
        variables: Dict[str, Any],
        pmd: str,
    ) -> None:
        # setup and unwrap the resources for this test
        test_kit = initialize_node_resources(node, log, variables, pmd)
        node_nic_info, testpmd = test_kit.node_nic_info, test_kit.testpmd

        # grab a nic and run testpmd
        test_nic_id, test_nic = node_nic_info.get_test_nic()

        testpmd_cmd = testpmd.generate_testpmd_command(
            test_nic,
            test_nic_id,
            "txonly",
            pmd,
        )
        testpmd.run_for_n_seconds(testpmd_cmd, 10)
        tx_pps = testpmd.get_tx_pps()
        log.info(
            f"TX-PPS:{tx_pps} from {test_nic.upper}/{test_nic.lower}:"
            + f"{test_nic.pci_slot}"
        )
        assert_that(tx_pps).described_as(
            f"TX-PPS ({tx_pps}) should have been greater than 2^20 (~1m) PPS."
        ).is_greater_than(2 ** 20)

    @TestCaseMetadata(
        description="""
            This test runs the dpdk ring ping utility from:
            https://github.com/shemminger/dpdk-ring-ping
            to measure the maximum latency for 99.999 percent of packets during
            the test run. The maximum should be under 200000 nanoseconds
            (.2 milliseconds).
            Not dependent on any specific PMD.
        """,
        priority=2,
        requirement=simple_requirement(
            network_interface=Sriov(),
        ),
    )
    def verify_dpdk_ring_ping(
        self, node: Node, log: Logger, variables: Dict[str, Any]
    ) -> None:
        # setup and unwrap the resources for this test
        test_kit = initialize_node_resources(node, log, variables, "failsafe")
        testpmd = test_kit.testpmd

        # grab a nic and run testpmd
        git = node.tools[Git]
        make = node.tools[Make]
        echo = node.tools[Echo]
        rping_build_env_vars = [
            "export RTE_TARGET=build",
            f"export RTE_SDK={str(testpmd.dpdk_path)}",
        ]
        echo.write_to_file(
            ";".join(rping_build_env_vars), node.get_pure_path("~/.bashrc"), append=True
        )
        git_path = git.clone(
            "https://github.com/shemminger/dpdk-ring-ping.git", cwd=node.working_path
        )
        make.run(
            shell=True,
            cwd=git_path,
            expected_exit_code=0,
            expected_exit_code_failure_message="make could not build rping project.",
        ).assert_exit_code()
        # run ringping for 30 seconds
        runcmd = "./build/rping -c 0x03 -n 2 --no-pci --no-huge -- -d 5 -t 10"
        result = node.execute(
            runcmd,
            shell=True,
            cwd=git_path,
            expected_exit_code=0,
            expected_exit_code_failure_message="rping program failed to run correctly.",
        )
        result.assert_exit_code()
        # get the max latency for 99.999 percent of enqueued 'packets'.
        result_regex = self._ring_ping_percentile_regex.search(result.stdout)
        if result_regex and len(result_regex.groups()) == 1:
            max_ping_measured = int(result_regex.group(1))
            assert_that(max_ping_measured).described_as(
                (
                    f"RingPing measured {max_ping_measured} as maximum ping latency,"
                    f" maximum should be less than {MAX_RING_PING_LIMIT_NS}"
                )
            ).is_less_than(MAX_RING_PING_LIMIT_NS)
        else:
            fail(
                (
                    "Could not get latency data from rping result. "
                    f"Search was for 'percentile 99.999 = ([0-9]+)'\n{result.stdout}\n"
                )
            )

    def _verify_dpdk_send_receive_multi_txrx_queue(
        self, environment: Environment, log: Logger, variables: Dict[str, Any], pmd: str
    ) -> None:

        test_kits = _init_nodes_concurrent(environment, log, variables, pmd)
        sender, receiver = test_kits

        kit_cmd_pairs = generate_send_receive_run_info(
            pmd, sender, receiver, txq=16, rxq=16
        )

        results = _run_testpmd_concurrent(kit_cmd_pairs, 15, log)

        # helpful to have the outputs labeled
        log.debug(f"\nSENDER:\n{results[sender]}")
        log.debug(f"\nRECEIVER:\n{results[receiver]}")

        rcv_rx_pps = receiver.testpmd.get_rx_pps()
        snd_tx_pps = sender.testpmd.get_tx_pps()
        log.info(f"receiver rx-pps: {rcv_rx_pps}")
        log.info(f"sender tx-pps: {snd_tx_pps}")

        # differences in NIC type throughput can lead to different snd/rcv counts
        # check that throughput it greater than 1m pps as a baseline
        assert_that(rcv_rx_pps).described_as(
            "Throughput for RECEIVE was below the correct order-of-magnitude"
        ).is_greater_than(2 ** 20)
        assert_that(snd_tx_pps).described_as(
            "Throughput for SEND was below the correct order of magnitude"
        ).is_greater_than(2 ** 20)

    @TestCaseMetadata(
        description="""
            Tests a basic sender/receiver setup for default failsafe driver setup.
            Sender sends the packets, receiver receives them.
            We check both to make sure the received traffic is within the expected
            order-of-magnitude.
        """,
        priority=2,
        requirement=simple_requirement(
            min_nic_count=2,
            network_interface=Sriov(),
            min_count=2,
        ),
    )
    def verify_dpdk_send_receive_multi_txrx_queue_failsafe(
        self, environment: Environment, log: Logger, variables: Dict[str, Any]
    ) -> None:
        self._verify_dpdk_send_receive_multi_txrx_queue(
            environment, log, variables, "failsafe"
        )

    @TestCaseMetadata(
        description="""
            Tests a basic sender/receiver setup for default failsafe driver setup.
            Sender sends the packets, receiver receives them.
            We check both to make sure the received traffic is within the expected
            order-of-magnitude.
        """,
        priority=2,
        requirement=simple_requirement(
            min_nic_count=2,
            network_interface=Sriov(),
            min_count=2,
        ),
    )
    def verify_dpdk_send_receive_multi_txrx_queue_netvsc(
        self, environment: Environment, log: Logger, variables: Dict[str, Any]
    ) -> None:
        self._verify_dpdk_send_receive_multi_txrx_queue(
            environment, log, variables, "netvsc"
        )

    @TestCaseMetadata(
        description="""
            Tests a basic sender/receiver setup for default failsafe driver setup.
            Sender sends the packets, receiver receives them.
            We check both to make sure the received traffic is within the expected
            order-of-magnitude.
        """,
        priority=2,
        requirement=simple_requirement(
            min_nic_count=2,
            network_interface=Sriov(),
            min_count=2,
        ),
    )
    def verify_dpdk_send_receive_failsafe(
        self, environment: Environment, log: Logger, variables: Dict[str, Any]
    ) -> None:
        self._verify_dpdk_send_receive(environment, log, variables, "failsafe")

    @TestCaseMetadata(
        description="""
            Tests a basic sender/receiver setup for direct netvsc pmd setup.
            Sender sends the packets, receiver receives them.
            We check both to make sure the received traffic is within the expected
            order-of-magnitude.
        """,
        priority=2,
        requirement=simple_requirement(
            min_nic_count=2,
            network_interface=Sriov(),
            min_count=2,
        ),
    )
    def verify_dpdk_send_receive_netvsc(
        self, environment: Environment, log: Logger, variables: Dict[str, Any]
    ) -> None:
        self._verify_dpdk_send_receive(environment, log, variables, "netvsc")

    def _verify_dpdk_send_receive(
        self,
        environment: Environment,
        log: Logger,
        variables: Dict[str, Any],
        pmd: str,
    ) -> None:

        # helpful to have the public ips labeled for debugging
        external_ips = []
        for node in environment.nodes.list():
            if isinstance(node, RemoteNode):
                external_ips += node.connection_info[
                    constants.ENVIRONMENTS_NODES_REMOTE_ADDRESS
                ]
            else:
                raise SkippedException()
        log.debug((f"\nsender:{external_ips[0]}\nreceiver:{external_ips[1]}\n"))

        test_kits = _init_nodes_concurrent(environment, log, variables, pmd)
        sender, receiver = test_kits
        kit_cmd_pairs = generate_send_receive_run_info(pmd, sender, receiver)

        results = _run_testpmd_concurrent(kit_cmd_pairs, 15, log)

        # helpful to have the outputs labeled
        log.debug(f"\nSENDER:\n{results[sender]}")
        log.debug(f"\nRECEIVER:\n{results[receiver]}")

        rcv_rx_pps = receiver.testpmd.get_rx_pps()
        snd_tx_pps = sender.testpmd.get_tx_pps()
        log.info(f"receiver rx-pps: {rcv_rx_pps}")
        log.info(f"sender tx-pps: {snd_tx_pps}")

        # differences in NIC type throughput can lead to different snd/rcv counts
        assert_that(rcv_rx_pps).described_as(
            "Throughput for RECEIVE was below the correct order-of-magnitude"
        ).is_greater_than(2 ** 20)
        assert_that(snd_tx_pps).described_as(
            "Throughput for SEND was below the correct order of magnitude"
        ).is_greater_than(2 ** 20)


def _init_hugepages(node: Node) -> None:
    mount = node.tools[Mount]
    mount.mount(disk_name="nodev", point="/mnt/huge", type="hugetlbfs")
    mount.mount(
        disk_name="nodev",
        point="/mnt/huge-1G",
        type="hugetlbfs",
        options="pagesize=1G",
    )
    _enable_hugepages(node)


def _enable_hugepages(node: Node) -> None:
    echo = node.tools[Echo]
    echo.write_to_file(
        "1024",
        node.get_pure_path(
            "/sys/devices/system/node/node0/hugepages/hugepages-2048kB/nr_hugepages"
        ),
        sudo=True,
    )
    echo.write_to_file(
        "1",
        node.get_pure_path(
            "/sys/devices/system/node/node0/hugepages/hugepages-1048576kB/nr_hugepages"
        ),
        sudo=True,
    )


class DpdkTestResources:
    def __init__(
        self, _node: Node, _node_nic_info: Nics, _testpmd: DpdkTestpmd
    ) -> None:
        self.node_nic_info = _node_nic_info
        self.testpmd = _testpmd
        self.node = _node
        self.nic_controller = _node.features[NetworkInterface]
        self.dmesg = _node.tools[Dmesg]
        self._last_dmesg = ""
        test_nic = self.node_nic_info.get_test_nic()[1]
        # generate hotplug pattern for this specific nic
        self.vf_hotplug_regex = re.compile(
            f"{test_nic.upper}: Data path switched to VF: {test_nic.lower}"
        )
        self.vf_slot_removal_regex = re.compile(f"VF unregistering: {test_nic.lower}")

    def wait_for_dmesg_output(self, wait_for: str, timeout: int) -> bool:
        search_pattern = None
        if wait_for == "AN_DISABLE":
            search_pattern = self.vf_slot_removal_regex
        elif wait_for == "AN_REENABLE":
            search_pattern = self.vf_hotplug_regex
        else:
            raise LisaException(
                "Unknown search pattern specified in "
                "DpdkTestResources:wait_for_dmesg_output"
            )

        self.node.log.info(search_pattern.pattern)
        timer = perf_timer.Timer()
        while timer.elapsed(stop=False) < timeout:
            output = self.dmesg.get_output(force_run=True)
            if search_pattern.search(output.replace(self._last_dmesg, "")):
                self._last_dmesg = output  # save old output to filter next time
                self.node.log.info(
                    f"Found VF hotplug info after {timer.elapsed()} seconds"
                )
                return True
            else:
                time.sleep(1)
        return False


def generate_send_receive_run_info(
    pmd: str,
    sender: DpdkTestResources,
    receiver: DpdkTestResources,
    txq: int = 1,
    rxq: int = 1,
) -> Dict[DpdkTestResources, str]:

    (snd_id, snd_nic), (rcv_id, rcv_nic) = [
        x.node_nic_info.get_test_nic() for x in [sender, receiver]
    ]

    snd_cmd = sender.testpmd.generate_testpmd_command(
        snd_nic,
        snd_id,
        "txonly",
        pmd,
        extra_args=f"--tx-ip={snd_nic.ip_addr},{rcv_nic.ip_addr}",
        txq=txq,
        rxq=rxq,
    )
    rcv_cmd = receiver.testpmd.generate_testpmd_command(
        rcv_nic,
        rcv_id,
        "rxonly",
        pmd,
        txq=txq,
        rxq=rxq,
    )

    kit_cmd_pairs = {
        sender: snd_cmd,
        receiver: rcv_cmd,
    }

    return kit_cmd_pairs


def bind_nic_to_dpdk_pmd(nics: Nics, nic: NicInfo, pmd: str) -> None:
    current_driver = nics.get_nic_driver(nic.upper)
    if pmd == "netvsc":
        if current_driver == "uio_hv_generic":
            return
<<<<<<< HEAD
        # uio_hv_generic needs some special steps to enable
        enable_uio_hv_generic_for_nic(nics._node, nic)
=======
        nics.unbind(nic, current_driver)
>>>>>>> 50d07cbd
        # bind_dev_to_new_driver
        nics.unbind(nic, current_driver)
        nics.bind(nic, "uio_hv_generic")
        nic.bound_driver = "uio_hv_generic"
    elif pmd == "failsafe":
        if current_driver == "hv_netvsc":
            return
        nics.unbind(nic, current_driver)
        nics.bind(nic, "hv_netvsc")
        nic.bound_driver = "hv_netvsc"
    else:
        fail(f"Unrecognized pmd {pmd} passed to test init procedure.")


def enable_uio_hv_generic_for_nic(node: Node, nic: NicInfo) -> None:

    # hv_uio_generic driver uuid, a constant value used by vmbus.
    # https://doc.dpdk.org/guides/nics/netvsc.html#installation
    hv_uio_generic_uuid = "f8615163-df3e-46c5-913f-f2d2f965ed0e"

    # using netvsc pmd directly for dpdk on hv counterintuitively requires
    # you to enable to uio_hv_generic driver, steps are found:
    # https://doc.dpdk.org/guides/nics/netvsc.html#installation

    echo = node.tools[Echo]
    lsmod = node.tools[Lsmod]
    modprobe = node.tools[Modprobe]
    # enable if it is not already enabled
    if not lsmod.module_exists("uio_hv_generic", force_run=True):
        modprobe.load("uio_hv_generic")
        # vmbus magic to enable uio_hv_generic
        echo.write_to_file(
            hv_uio_generic_uuid,
            node.get_pure_path("/sys/bus/vmbus/drivers/uio_hv_generic/new_id"),
            sudo=True,
        )


def initialize_node_resources(
    node: Node, log: Logger, variables: Dict[str, Any], pmd: str
) -> DpdkTestResources:
    dpdk_source = variables.get("dpdk_source", DPDK_STABLE_GIT)
    dpdk_branch = variables.get("dpdk_branch", "")
    log.info(
        "Dpdk initialize_node_resources running"
        f"found dpdk_source '{dpdk_source}' and dpdk_branch '{dpdk_branch}'"
    )

    network_interface_feature = node.features[NetworkInterface]
    sriov_is_enabled = network_interface_feature.is_enabled_sriov()
    log.info(f"Node[{node.name}] Verify SRIOV is enabled: {sriov_is_enabled}")
    assert_that(sriov_is_enabled).described_as(
        f"SRIOV was not enabled for this test node ({node.name})"
    ).is_true()

    # dump some info about the pci devices before we start
    lspci = node.tools[Lspci]
    log.info(f"Node[{node.name}] LSPCI Info:\n{lspci.run().stdout}\n")
    # init and enable hugepages (required by dpdk)
    _init_hugepages(node)

    # initialize testpmd tool (installs dpdk)
    testpmd = DpdkTestpmd(node)
    testpmd.set_dpdk_source(dpdk_source)
    testpmd.set_dpdk_branch(dpdk_branch)
    testpmd.install()

    # initialize node nic info class (gathers info about nic devices)
    node_nic_info = Nics(node)
    node_nic_info.initialize()
    assert_that(len(node_nic_info)).described_as(
        "Test needs at least 1 NIC on the test node."
    ).is_greater_than_or_equal_to(1)

    # bind test nic to desired pmd
    _, nic_to_bind = node_nic_info.get_test_nic()

    # netvsc pmd requires uio_hv_generic to be loaded before use
    if pmd == "netvsc":
        enable_uio_hv_generic_for_nic(node, nic_to_bind)

    bind_nic_to_dpdk_pmd(node_nic_info, nic_to_bind, pmd)
    return DpdkTestResources(node, node_nic_info, testpmd)


def _run_testpmd_concurrent(
    node_cmd_pairs: Dict[DpdkTestResources, str],
    seconds: int,
    log: Logger,
    rescind_sriov: bool = False,
) -> Dict[DpdkTestResources, str]:
    output: Dict[DpdkTestResources, str] = dict()
    cmd_pairs_as_tuples = deque(node_cmd_pairs.items())

    def thread_callback(result: Tuple[DpdkTestResources, str]) -> None:
        output[result[0]] = result[1]

    def _run_node_init() -> Tuple[DpdkTestResources, str]:
        # TaskManager doesn't let you pass parameters to your threads
        testkit, cmd = cmd_pairs_as_tuples.pop()
        return (testkit, testkit.testpmd.run_for_n_seconds(cmd, seconds))

    task_manager = TaskManager[Tuple[DpdkTestResources, str]](
        len(cmd_pairs_as_tuples), thread_callback
    )

    for i in range(len(node_cmd_pairs)):
        task_manager.submit_task(
            Task[Tuple[DpdkTestResources, str]](i, _run_node_init, log)
        )
    if rescind_sriov:
        time.sleep(10)  # run testpmd for a bit before disabling sriov
        test_kits = node_cmd_pairs.keys()

        # disable sroiv
        for node_resources in test_kits:
            node_resources.nic_controller.switch_sriov(enable=False)

        # wait for disable to hit the vm
        for node_resources in test_kits:
            if not node_resources.wait_for_dmesg_output("AN_DISABLE", seconds // 3):
                fail(
                    "Accelerated Network disable not found in dmesg"
                    f" before timeout for node {node_resources.node.name}"
                )

        time.sleep(10)  # let testpmd run with sriov disabled

        # re-enable sriov
        for node_resources in test_kits:
            node_resources.nic_controller.switch_sriov(enable=True)

        # wait for re-enable to hit vms
        for node_resources in test_kits:
            if not node_resources.wait_for_dmesg_output("AN_REENABLE", seconds // 2):
                fail(
                    "Accelerated Network re-enable not found "
                    f" in dmesg before timeout for node  {node_resources.node.name}"
                )

        time.sleep(15)  # let testpmd run with sriov re-enabled

        # kill the commands to collect the output early and terminate before timeout
        for node_resources in test_kits:
            node_resources.testpmd.kill_previous_testpmd_command()

    task_manager.wait_for_all_workers()

    return output


def _init_nodes_concurrent(
    environment: Environment, log: Logger, variables: Dict[str, Any], pmd: str
) -> List[DpdkTestResources]:
    # Use threading module to parallelize the IO-bound node init.
    test_kits: List[DpdkTestResources] = []
    nodes = deque(environment.nodes.list())

    def thread_callback(output: DpdkTestResources) -> None:
        test_kits.append(output)

    def run_node_init() -> DpdkTestResources:
        # pop a node from the deque and initialize it.
        node = nodes.pop()
        return initialize_node_resources(node, log, variables, pmd)

    task_manager = TaskManager[DpdkTestResources](
        len(environment.nodes), thread_callback
    )

    for i in range(len(environment.nodes)):
        task_manager.submit_task(Task[DpdkTestResources](i, run_node_init, log))

    task_manager.wait_for_all_workers()

    return test_kits<|MERGE_RESOLUTION|>--- conflicted
+++ resolved
@@ -538,12 +538,6 @@
     if pmd == "netvsc":
         if current_driver == "uio_hv_generic":
             return
-<<<<<<< HEAD
-        # uio_hv_generic needs some special steps to enable
-        enable_uio_hv_generic_for_nic(nics._node, nic)
-=======
-        nics.unbind(nic, current_driver)
->>>>>>> 50d07cbd
         # bind_dev_to_new_driver
         nics.unbind(nic, current_driver)
         nics.bind(nic, "uio_hv_generic")
