--- conflicted
+++ resolved
@@ -179,16 +179,37 @@
 
     @TestCaseMetadata(
         description="""
-<<<<<<< HEAD
+        This testcase uses fio to test resource disk performance using 1024K block size.
+        """,
+        priority=3,
+        timeout=TIME_OUT,
+        requirement=simple_requirement(
+            disk=AzureDiskOptionSettings(has_resource_disk=True),
+        ),
+    )
+    def perf_resource_disk_1024k(self, node: Node, result: TestResult) -> None:
+        self._perf_resource_disks(node, result, block_size=1024)
+
+    @TestCaseMetadata(
+        description="""
+        This test case uses fio to test resource disk performance using 4K block size.
+        """,
+        priority=3,
+        timeout=TIME_OUT,
+        requirement=simple_requirement(
+            disk=AzureDiskOptionSettings(has_resource_disk=True),
+        ),
+    )
+    def perf_resource_disk_4k(self, node: Node, result: TestResult) -> None:
+        self._perf_resource_disks(node, result, block_size=4)
+
+    @TestCaseMetadata(
+        description="""
         This test case uses fio to test data disk performance with 4K block size.
-=======
-        This testcase uses fio to test resource disk performance using 1024K block size.
->>>>>>> 86486a67
-        """,
-        priority=3,
-        timeout=TIME_OUT,
-        requirement=simple_requirement(
-<<<<<<< HEAD
+        """,
+        priority=3,
+        timeout=TIME_OUT,
+        requirement=simple_requirement(
             disk=schema.DiskOptionSettings(
                 data_disk_type=schema.DiskType.StandardSSDLRS,
                 os_disk_type=schema.DiskType.StandardSSDLRS,
@@ -203,22 +224,10 @@
     @TestCaseMetadata(
         description="""
         This test case uses fio to test data disk performance using 1024K block size.
-=======
-            disk=AzureDiskOptionSettings(has_resource_disk=True),
-        ),
-    )
-    def perf_resource_disk_1024k(self, node: Node, result: TestResult) -> None:
-        self._perf_resource_disks(node, result, block_size=1024)
-
-    @TestCaseMetadata(
-        description="""
-        This test case uses fio to test resource disk performance using 4K block size.
->>>>>>> 86486a67
-        """,
-        priority=3,
-        timeout=TIME_OUT,
-        requirement=simple_requirement(
-<<<<<<< HEAD
+        """,
+        priority=3,
+        timeout=TIME_OUT,
+        requirement=simple_requirement(
             disk=schema.DiskOptionSettings(
                 data_disk_type=schema.DiskType.StandardSSDLRS,
                 os_disk_type=schema.DiskType.StandardSSDLRS,
@@ -231,13 +240,6 @@
         self._perf_premium_datadisks(
             node, result, disk_type=DiskType.standardssd, block_size=1024
         )
-=======
-            disk=AzureDiskOptionSettings(has_resource_disk=True),
-        ),
-    )
-    def perf_resource_disk_4k(self, node: Node, result: TestResult) -> None:
-        self._perf_resource_disks(node, result, block_size=4)
->>>>>>> 86486a67
 
     @TestCaseMetadata(
         description="""
