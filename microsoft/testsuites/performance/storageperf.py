--- conflicted
+++ resolved
@@ -2,14 +2,9 @@
 # Licensed under the MIT license.
 
 import inspect
-<<<<<<< HEAD
 import uuid
 from pathlib import Path, PurePosixPath
-from typing import Any, Dict, cast
-=======
-from pathlib import PurePosixPath
 from typing import Any, Dict, List, cast
->>>>>>> 725861d4
 
 from assertpy import assert_that
 
@@ -194,7 +189,7 @@
     def perf_storage_over_nfs_synthetic_udp_4k(self, result: TestResult) -> None:
         self._perf_nfs(result, protocol="udp")
 
-<<<<<<< HEAD
+
     @TestCaseMetadata(
         description="""
         This test case uses fio to test data disk performance.
@@ -274,7 +269,7 @@
                     )
                 except Exception as e:
                     log.error(e)
-=======
+
     def _configure_nfs(
         self,
         server: RemoteNode,
@@ -341,7 +336,6 @@
         )
         for node in [server, client]:
             node.tools[Sysctl].write("fs.aio-max-nr", origin_value[node.name])
->>>>>>> 725861d4
 
     def _perf_nfs(
         self,
