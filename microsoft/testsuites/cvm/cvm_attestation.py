# Copyright (c) Microsoft Corporation.
# Licensed under the MIT license.
from pathlib import Path
from typing import Any, Dict

from lisa import (
    Environment,
    Logger,
    Node,
    TestCaseMetadata,
    TestSuite,
    TestSuiteMetadata,
)
from lisa.features.security_profile import CvmEnabled
<<<<<<< HEAD
from lisa.operating_system import CBLMariner, Ubuntu
from lisa.sut_orchestrator import AZURE
=======
from lisa.operating_system import Ubuntu
from lisa.sut_orchestrator import AZURE, CLOUD_HYPERVISOR
>>>>>>> dde29661
from lisa.testsuite import TestResult, simple_requirement
from lisa.tools import Ls, Lscpu
from lisa.tools.lscpu import CpuType
from lisa.util import SkippedException, UnsupportedDistroException
from microsoft.testsuites.cvm.cvm_attestation_tool import (
    AzureCVMAttestationTests,
    NestedCVMAttestationTests,
    SnpGuest,
)


@TestSuiteMetadata(
    area="cvm",
    category="functional",
    description="""
    This test suite is for generating CVM attestation report only for azure cvms.
    """,
)
class AzureCVMAttestationTestSuite(TestSuite):
    def before_case(self, log: Logger, **kwargs: Any) -> None:
        node: Node = kwargs["node"]
        if not isinstance(node.os, Ubuntu) and not isinstance(node.os, CBLMariner):
            raise SkippedException(
                UnsupportedDistroException(
                    node.os,
                    "CVM attestation report supports only Ubuntu and Azure Linux.",
                )
            )

        if node.tools[Lscpu].get_cpu_type() != CpuType.AMD:
            raise SkippedException(
                "CVM attestation report supports only SEV-SNP (AMD) CPU."
            )

    @TestCaseMetadata(
        description="""
            Runs get-snp-report tool to generate
            and create attestation report for azure cvm.
        """,
        priority=3,
        requirement=simple_requirement(
            supported_features=[CvmEnabled()],
            supported_platform_type=[AZURE],
        ),
    )
    def verify_azure_cvm_attestation_report(
        self,
        log: Logger,
        node: Node,
        environment: Environment,
        log_path: Path,
        result: TestResult,
        variables: Dict[str, Any],
    ) -> None:
        if isinstance(node.os, Ubuntu):
            node.tools[AzureCVMAttestationTests].run_cvm_attestation(
                result,
                environment,
                log_path,
            )
        elif isinstance(node.os, CBLMariner):
            node.tools[SnpGuest].run_cvm_attestation()


@TestSuiteMetadata(
    area="cvm",
    category="functional",
    description="""
    This test suite is for generating and verifying
    CVM attestation report only for nested cvms.
    """,
)
class NestedCVMAttestationTestSuite(TestSuite):
    def before_case(self, log: Logger, **kwargs: Any) -> None:
        node = kwargs["node"]
        sev_guest_exists = node.tools[Ls].path_exists(
            path="/dev/sev-guest",
            sudo=True,
        )
        if not sev_guest_exists:
            raise SkippedException("/dev/sev-guest: Device Not Found")

        if node.tools[Lscpu].get_cpu_type() != CpuType.AMD:
            raise SkippedException(
                "CVM attestation report supports only SEV-SNP (AMD) CPU."
            )

    @TestCaseMetadata(
        description="""
            Runs get-snp-report tool to generate
            and verify attestation report for nested cvm.
        """,
        priority=3,
        requirement=simple_requirement(
            supported_features=[CvmEnabled()],
            supported_platform_type=[CLOUD_HYPERVISOR],
        ),
    )
    def verify_nested_cvm_attestation_report(
        self,
        log: Logger,
        node: Node,
        environment: Environment,
        log_path: Path,
        result: TestResult,
        variables: Dict[str, Any],
    ) -> None:
        host_data = variables.get("host_data", "")
        if not host_data:
            raise SkippedException("host_data is empty")
        node.tools[NestedCVMAttestationTests].run_cvm_attestation(
            result,
            environment,
            log_path,
            host_data,
        )<|MERGE_RESOLUTION|>--- conflicted
+++ resolved
@@ -12,13 +12,8 @@
     TestSuiteMetadata,
 )
 from lisa.features.security_profile import CvmEnabled
-<<<<<<< HEAD
 from lisa.operating_system import CBLMariner, Ubuntu
-from lisa.sut_orchestrator import AZURE
-=======
-from lisa.operating_system import Ubuntu
 from lisa.sut_orchestrator import AZURE, CLOUD_HYPERVISOR
->>>>>>> dde29661
 from lisa.testsuite import TestResult, simple_requirement
 from lisa.tools import Ls, Lscpu
 from lisa.tools.lscpu import CpuType
